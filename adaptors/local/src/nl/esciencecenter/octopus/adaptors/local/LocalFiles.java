--- conflicted
+++ resolved
@@ -155,20 +155,7 @@
         if (source.normalize().equals(target.normalize())) {
             return target;
         }
-<<<<<<< HEAD
-        
-=======
-
-        if (exists(target) && isDirectory(target)
-                && newDirectoryStream(target, FilesEngine.ACCEPT_ALL_FILTER).iterator().hasNext()
-                && !CopyOption.contains(options, CopyOption.REPLACE_EXISTING)) {
-// FIXME exception is not corrent: first string is adaptor name!
-            throw new OctopusIOException("cannot move file, target already exists", null, null);
-        }
-
-        // FIXME: test if this also works across different partitions/drives in
-        // a single machine (different FileStores)
->>>>>>> cd5ca632
+
         try {
             Files.move(LocalUtils.javaPath(source), LocalUtils.javaPath(target)); 
         } catch (IOException e) {
