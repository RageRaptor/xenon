package nl.esciencecenter.octopus.adaptors.local;

import java.net.URI;
import java.util.HashMap;
import java.util.Map;

import nl.esciencecenter.octopus.OctopusProperties;
import nl.esciencecenter.octopus.engine.Adaptor;
import nl.esciencecenter.octopus.engine.OctopusEngine;
import nl.esciencecenter.octopus.engine.files.FilesAdaptor;
import nl.esciencecenter.octopus.engine.jobs.JobsAdaptor;
import nl.esciencecenter.octopus.exceptions.OctopusException;

public class LocalAdaptor extends Adaptor {

    private static final String ADAPTOR_NAME = "local";

    private static final String ADAPTOR_DESCRIPTION = "The local adaptor implements all functionality with "
            + " standard java classes such as java.lang.Process and java.nio.file.Files.";

    private static final String[] ADAPTOR_SCHEME = new String[] { "local", "file" };

    /** All our own properties start with this prefix. */
    public static final String PREFIX = OctopusEngine.ADAPTORS + "local.";

    /** All our own queue properties start with this prefix. */
    public static final String QUEUE = PREFIX + "queue.";

    /** Maximum history length for finished jobs */
    public static final String MAX_HISTORY = QUEUE + "historySize";

    /** All our multi queue properties start with this prefix. */
    public static final String MULTIQ = QUEUE + "multi.";

    /** Maximum number of concurrent jobs in the multiq */
    public static final String MULTIQ_MAX_CONCURRENT = MULTIQ + "maxConcurrentJobs";

    /** List of {NAME, DESCRIPTION, DEFAULT_VALUE} for properties. */
    private static final String[][] VALID_PROPERTIES = new String[][] {
            { MAX_HISTORY, "1000", "Int: the maximum history length for finished jobs." },
            { MULTIQ_MAX_CONCURRENT, null, "Int: the maximum number of concurrent jobs in the multiq." } };

    private final LocalFiles localFiles;
    private final LocalJobs localJobs;
    private final LocalCredentials localCredentials;

    public LocalAdaptor(OctopusProperties properties, OctopusEngine octopusEngine) throws OctopusException {
        super(octopusEngine, ADAPTOR_NAME, ADAPTOR_DESCRIPTION, ADAPTOR_SCHEME, VALID_PROPERTIES, properties);

        localFiles = new LocalFiles(getProperties(), this, octopusEngine);
        localJobs = new LocalJobs(getProperties(), this, octopusEngine);
        localCredentials = new LocalCredentials();
    }

    void checkURI(URI location) throws OctopusException {
        String scheme = location.getScheme();

<<<<<<< HEAD
        if (scheme != null && !supports(scheme)) {
            throw new OctopusException(getClass().getName(), "Local adaptor does not support scheme " + scheme);
=======
        if (!supports(scheme)) {
            throw new OctopusException("Local adaptor does not support scheme " + scheme, ADAPTOR_NAME, location);
>>>>>>> 54030037
        }

        String host = location.getHost();

        if (host != null && !host.equals("localhost")) {
            throw new OctopusException(getClass().getName(), "Local adaptor only supports url with empty host or \"localhost\", not \""
                    + location.getHost() + "\"");
        }
    }
    
    @Override
    public boolean supports(String scheme) {

        if (scheme == null) { 
            return true;
        }
        
        return super.supports(scheme);
    }
    

    @Override
    public Map<String, String> getSupportedProperties() {
        return new HashMap<String, String>();
    }

    @Override
    public void end() {
        localJobs.end();
    }

    @Override
    public String toString() {
        return getName();
    }

    @Override
    public FilesAdaptor filesAdaptor() {
        return localFiles;
    }

    @Override
    public JobsAdaptor jobsAdaptor() {
        return localJobs;
    }

    @Override
    public LocalCredentials credentialsAdaptor() {
        return localCredentials;
    }
}<|MERGE_RESOLUTION|>--- conflicted
+++ resolved
@@ -55,13 +55,8 @@
     void checkURI(URI location) throws OctopusException {
         String scheme = location.getScheme();
 
-<<<<<<< HEAD
         if (scheme != null && !supports(scheme)) {
             throw new OctopusException(getClass().getName(), "Local adaptor does not support scheme " + scheme);
-=======
-        if (!supports(scheme)) {
-            throw new OctopusException("Local adaptor does not support scheme " + scheme, ADAPTOR_NAME, location);
->>>>>>> 54030037
         }
 
         String host = location.getHost();
