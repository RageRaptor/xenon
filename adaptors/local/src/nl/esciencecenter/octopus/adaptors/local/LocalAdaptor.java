--- conflicted
+++ resolved
@@ -47,14 +47,9 @@
     public LocalAdaptor(OctopusProperties properties, OctopusEngine octopusEngine) throws OctopusException {
         super(octopusEngine, ADAPTOR_NAME, ADAPTOR_DESCRIPTION, ADAPTOR_SCHEME, VALID_PROPERTIES, properties);
 
-<<<<<<< HEAD
-        localFiles = new LocalFiles(properties, this, octopusEngine);
-        localJobs = new LocalJobs(properties, this, octopusEngine);
-        localCredentials = new LocalCredentials();
-=======
         localFiles = new LocalFiles(getProperties(), this, octopusEngine);
         localJobs = new LocalJobs(getProperties(), this, octopusEngine);
->>>>>>> 4ea9f970
+        localCredentials = new LocalCredentials();
     }
 
     void checkURI(URI location) throws OctopusException {
