--- conflicted
+++ resolved
@@ -195,12 +195,7 @@
     }
 
     @Override
-<<<<<<< HEAD
     public AbsolutePath copy(AbsolutePath source, AbsolutePath target) throws OctopusIOException {
-        // TODO Auto-generated method stub
-        return null;
-=======
-    public AbsolutePath copy(AbsolutePath source, AbsolutePath target, CopyOption... options) throws OctopusIOException {
 
         logger.debug("ssh copy");
         // two cases: remote -> local and local -> remote
@@ -284,7 +279,6 @@
         }
 
         return target;
->>>>>>> cd5ca632
     }
 
     @Override
@@ -392,13 +386,8 @@
     }
 
     @Override
-<<<<<<< HEAD
     public AbsolutePath move(AbsolutePath source, AbsolutePath target) throws OctopusIOException {
         // TODO Auto-generated method stub
-=======
-    public AbsolutePath move(AbsolutePath source, AbsolutePath target, CopyOption... options) throws OctopusIOException {
-        // TODO implement
->>>>>>> cd5ca632
         return null;
         
         /*
