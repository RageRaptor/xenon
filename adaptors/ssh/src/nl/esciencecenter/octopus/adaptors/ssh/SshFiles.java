--- conflicted
+++ resolved
@@ -67,13 +67,8 @@
         }
     }
 
-<<<<<<< HEAD
     private SshFileSystem getFileSystem(AbsolutePath path) {
         return (SshFileSystem) path.getFileSystem();
-=======
-    protected static PathAttributesPair convertAttributes(LsEntry entry) {
-        return null; // TODO
->>>>>>> dedd24af
     }
 
     @Override
@@ -278,14 +273,8 @@
 
     @SuppressWarnings("unchecked")
     @Override
-<<<<<<< HEAD
-    public DirectoryStream<PathAttributes> newAttributesDirectoryStream(AbsolutePath path, Filter filter)
-            throws OctopusIOException {
+    public DirectoryStream<PathAttributesPair> newAttributesDirectoryStream(AbsolutePath path, Filter filter) throws OctopusIOException {
         if (!isDirectory(path)) {
-=======
-    public DirectoryStream<PathAttributesPair> newAttributesDirectoryStream(AbsolutePath dir, Filter filter) throws OctopusIOException {
-        if (!isDirectory(dir)) {
->>>>>>> dedd24af
             throw new OctopusIOException(getClass().getName(), "Cannot create directorystream, file is not a directory");
         }
 
@@ -413,8 +402,6 @@
     public void end() {
         // TODO close all filesystems
     }
-<<<<<<< HEAD
-=======
 
     @Override
     public FileSystem getLocalCWDFileSystem(Properties properties) throws OctopusException {
@@ -425,21 +412,4 @@
     public FileSystem getLocalHomeFileSystem(Properties properties) throws OctopusException {
         throw new OctopusException(getClass().getName(), "getLocalHomeFileSystem not supported!");
     }
-
-    /*
-    
-    // TODO close channels
-
-
-
-
-
-
-
-
-
-
-    
-    */
->>>>>>> dedd24af
 }