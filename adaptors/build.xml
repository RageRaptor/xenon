--- conflicted
+++ resolved
@@ -1,15 +1,12 @@
 <project name="Adaptors" default="build" basedir=".">
 	<description>
-	Build file for Adaptors.
-    </description>
+		Build file for Adaptors.
+    	</description>
 
 	<target name="build" description="build local, ssh adaptors">
 		<ant dir="local" />
-<<<<<<< HEAD
 		<ant dir="gridengine" />
-=======
 		<ant dir="ssh" />
->>>>>>> 7897e99d
 	</target>
 
 	<target name="build-all" description="build all adaptors (local, additional, and unstable)">
