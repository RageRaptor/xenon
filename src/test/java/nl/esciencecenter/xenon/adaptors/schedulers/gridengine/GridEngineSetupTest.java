--- conflicted
+++ resolved
@@ -16,21 +16,15 @@
 package nl.esciencecenter.xenon.adaptors.schedulers.gridengine;
 
 import static org.junit.Assert.assertArrayEquals;
-<<<<<<< HEAD
 import static org.junit.Assert.assertEquals;
-=======
->>>>>>> 376dfccf
 import static org.junit.Assert.assertFalse;
 import static org.junit.Assert.assertTrue;
 
 import java.util.Arrays;
 import java.util.HashMap;
 import java.util.Map;
-<<<<<<< HEAD
 import java.util.Optional;
 import java.util.stream.Collectors;
-=======
->>>>>>> 376dfccf
 
 import org.junit.FixMethodOrder;
 import org.junit.Test;
@@ -59,7 +53,6 @@
         assertArrayEquals("returned queue names should be equal to input queue names", input, result);
     }
 
-<<<<<<< HEAD
     static GridEngineSetup getGridEngineSetup(ParallelEnvironmentInfo... pes) {
         String[] queueNames = new String[]{"some.q"};
 
@@ -144,69 +137,21 @@
 
     @Test
     public void test_getSingleNodeParallelEnvironment_queueuabsent_penotinqueues() {
-=======
-    static GridEngineSetup getGridEngineSetup(ParallelEnvironmentInfo pe) {
-        String[] queueNames = new String[]{"some.q"};
-
-        Map<String, QueueInfo> queueInfos = new HashMap<>();
-        queueInfos.put("some.q", new QueueInfo("some.q", 4, pe.getName()));
+        String[] queueNames = new String[]{"some.q"};
+
+        Map<String, QueueInfo> queueInfos = new HashMap<>();
+        queueInfos.put("some.q", new QueueInfo("some.q", 4));
 
         Map<String, ParallelEnvironmentInfo> peInfos = new HashMap<>();
-        peInfos.put(pe.getName(), pe);
-        return new GridEngineSetup(queueNames, queueInfos, peInfos);
-    }
-
-    @Test
-    public void test_getSingleNodeParallelEnvironment_allocationruleroundrobin_notpresent() {
-        ParallelEnvironmentInfo pe = new ParallelEnvironmentInfo("some.pe", 100, AllocationRule.ROUND_ROBIN, 0);
-        GridEngineSetup setup = getGridEngineSetup(pe);
-
-        assertFalse(setup.getSingleNodeParallelEnvironment(4, null).isPresent());
-    }
-
-    @Test
-    public void test_getSingleNodeParallelEnvironment_allocationrulefillup_notpresent() {
-        ParallelEnvironmentInfo pe = new ParallelEnvironmentInfo("some.pe", 100, AllocationRule.FILL_UP, 0);
-        GridEngineSetup setup = getGridEngineSetup(pe);
-
-        assertFalse(setup.getSingleNodeParallelEnvironment(4, null).isPresent());
-    }
-
-    @Test
-    public void test_getSingleNodeParallelEnvironment_allocationrulepeslots_present() {
-        ParallelEnvironmentInfo pe = new ParallelEnvironmentInfo("some.pe", 100, AllocationRule.PE_SLOTS, 0);
-        GridEngineSetup setup = getGridEngineSetup(pe);
-
-        assertTrue(setup.getSingleNodeParallelEnvironment(4, null).isPresent());
-    }
-
-    @Test
-    public void test_getSingleNodeParallelEnvironment_allocationruleintsmaller_notpresent() {
-        ParallelEnvironmentInfo pe = new ParallelEnvironmentInfo("some.pe", 100, AllocationRule.INTEGER, 2);
-        GridEngineSetup setup = getGridEngineSetup(pe);
-
-        assertFalse(setup.getSingleNodeParallelEnvironment(4, null).isPresent());
-    }
-
-    @Test
-    public void test_getSingleNodeParallelEnvironment_allocationruleinttequal_present() {
-        ParallelEnvironmentInfo pe = new ParallelEnvironmentInfo("some.pe", 100, AllocationRule.INTEGER, 4);
-        GridEngineSetup setup = getGridEngineSetup(pe);
-
-        assertTrue(setup.getSingleNodeParallelEnvironment(4, null).isPresent());
-    }
-
-    @Test
-    public void test_getSingleNodeParallelEnvironment_allocationruleintbigger_present() {
-        ParallelEnvironmentInfo pe = new ParallelEnvironmentInfo("some.pe", 100, AllocationRule.INTEGER, 8);
-        GridEngineSetup setup = getGridEngineSetup(pe);
-
-        assertTrue(setup.getSingleNodeParallelEnvironment(4, null).isPresent());
-    }
-
-    @Test
-    public void test_getSingleNodeParallelEnvironment_queueugiven_penotinqueue() {
->>>>>>> 376dfccf
+        ParallelEnvironmentInfo pe = new ParallelEnvironmentInfo("some.pe", 100, AllocationRule.INTEGER, 4);
+        peInfos.put("some.pe", pe);
+        GridEngineSetup setup = new GridEngineSetup(queueNames, queueInfos, peInfos, 15);
+
+        assertFalse(setup.getSingleNodeParallelEnvironment(4, null).isPresent());
+    }
+
+    @Test
+    public void test_getSingleNodeParallelEnvironment_queueuabsent_peinqueues() {
         String[] queueNames = new String[]{"some.q"};
 
         Map<String, QueueInfo> queueInfos = new HashMap<>();
@@ -215,40 +160,6 @@
         Map<String, ParallelEnvironmentInfo> peInfos = new HashMap<>();
         ParallelEnvironmentInfo pe = new ParallelEnvironmentInfo("some.pe", 100, AllocationRule.INTEGER, 4);
         peInfos.put("some.pe", pe);
-<<<<<<< HEAD
-        GridEngineSetup setup = new GridEngineSetup(queueNames, queueInfos, peInfos, 15);
-
-        assertFalse(setup.getSingleNodeParallelEnvironment(4, null).isPresent());
-    }
-
-    @Test
-    public void test_getSingleNodeParallelEnvironment_queueuabsent_peinqueues() {
-=======
-        GridEngineSetup setup = new GridEngineSetup(queueNames, queueInfos, peInfos);
-
-        assertFalse(setup.getSingleNodeParallelEnvironment(4, "some.q").isPresent());
-    }
-
-    @Test
-    public void test_getSingleNodeParallelEnvironment_queueugiven_peinqueue() {
-        ParallelEnvironmentInfo pe = new ParallelEnvironmentInfo("some.pe", 100, AllocationRule.INTEGER, 4);
-        GridEngineSetup setup = getGridEngineSetup(pe);
-
-        assertTrue(setup.getSingleNodeParallelEnvironment(4, "some.q").isPresent());
-    }
-
-    @Test
-    public void test_getSingleNodeParallelEnvironment_queueuabsent_penotinqueues() {
->>>>>>> 376dfccf
-        String[] queueNames = new String[]{"some.q"};
-
-        Map<String, QueueInfo> queueInfos = new HashMap<>();
-        queueInfos.put("some.q", new QueueInfo("some.q", 4));
-
-        Map<String, ParallelEnvironmentInfo> peInfos = new HashMap<>();
-        ParallelEnvironmentInfo pe = new ParallelEnvironmentInfo("some.pe", 100, AllocationRule.INTEGER, 4);
-        peInfos.put("some.pe", pe);
-<<<<<<< HEAD
         GridEngineSetup setup = new GridEngineSetup(queueNames, queueInfos, peInfos, 15);
 
         assertTrue(setup.getSingleNodeParallelEnvironment(4, null).isPresent());
@@ -277,26 +188,6 @@
 
         assertTrue(chosenPe.isPresent());
         assertEquals(pe, chosenPe.get());
-=======
-        GridEngineSetup setup = new GridEngineSetup(queueNames, queueInfos, peInfos);
-
-        assertFalse(setup.getSingleNodeParallelEnvironment(4, null).isPresent());
-    }
-
-    @Test
-    public void test_getSingleNodeParallelEnvironment_queueuabsent_peinqueues() {
-        String[] queueNames = new String[]{"some.q"};
-
-        Map<String, QueueInfo> queueInfos = new HashMap<>();
-        queueInfos.put("some.q", new QueueInfo("some.q", 4, "some.pe"));
-
-        Map<String, ParallelEnvironmentInfo> peInfos = new HashMap<>();
-        ParallelEnvironmentInfo pe = new ParallelEnvironmentInfo("some.pe", 100, AllocationRule.INTEGER, 4);
-        peInfos.put("some.pe", pe);
-        GridEngineSetup setup = new GridEngineSetup(queueNames, queueInfos, peInfos);
-
-        assertTrue(setup.getSingleNodeParallelEnvironment(4, null).isPresent());
->>>>>>> 376dfccf
     }
 
     @Test
