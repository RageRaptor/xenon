--- conflicted
+++ resolved
@@ -145,11 +145,7 @@
     }
 
     private int doHash(String queueName, String executable, String name, String[] arguments, String[] schedulerArguments, String stdin, String stdout,
-<<<<<<< HEAD
-            String stderr, String workingDirectory, Map<String, String> environment, int nodeCount, int processesPerNode,
-=======
-            String stderr, String workingDirectory, Map<String, String> environment, Map<String, String> jobOptions, int tasks, int processesPerNode,
->>>>>>> 97552fd4
+            String stderr, String workingDirectory, Map<String, String> environment, int tasks, int processesPerNode,
             int threadsPerProcess, int maxMemory, int tempSpace, boolean startSingleProcess, int maxRuntime) {
 
         List<String> tmp = new ArrayList<>(10);
@@ -369,15 +365,9 @@
 
     @Test
     public void test_toString() throws Exception {
-
         String expected = "JobDescription [name=job, queueName=noot, executable=exec, arguments=[a, b, c], schedulerArguments=[1, 2, 3], stdin=stdin.txt,"
-<<<<<<< HEAD
                 + " stdout=stdout.txt, stderr=stderr.txt, workingDirectory=aap, environment={ENV1=ARG1},"
-                + " nodeCount=1, processesPerNode=1, threadsPerProcess=4, maxMemory=1024, tempSpace=512, startSingleProcess=false, maxTime=-1]";
-=======
-                + " stdout=stdout.txt, stderr=stderr.txt, workingDirectory=aap, environment={ENV1=ARG1}, jobOptions={OPT1=ARG1},"
                 + " tasks=1, coresPerTask=1, tasksPerNode=4, maxMemory=1024, tempSpace=512, startPerTask=false, maxTime=-1]";
->>>>>>> 97552fd4
 
         JobDescription j = new JobDescription();
         j.setName("job");
