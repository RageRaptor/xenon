--- conflicted
+++ resolved
@@ -164,56 +164,18 @@
     }
 
     @Test
-<<<<<<< HEAD
-    public void testRelativePathPathSeparator2a() {
-        Path path = new Path('/', "mydir", "myfile");
-=======
     public void testRelativePathPathSeperator2a() {
         Path path = new Path('/', false, "mydir", "myfile");
->>>>>>> e0bf751b
         assertEquals(path.toString(), "mydir/myfile");
     }
 
     @Test
-<<<<<<< HEAD
-    public void testRelativePathPathSeparator2() {
-        Path path = new Path('/', "mydir", "myfile").toAbsolutePath();
-=======
     public void testRelativePathPathSeperator2() {
         Path path = new Path('/', true, "mydir", "myfile").toAbsolutePath();
->>>>>>> e0bf751b
         assertEquals(path.toString(), "/mydir/myfile");
     }
 
     @Test
-<<<<<<< HEAD
-    public void testRelativePathPathSeparator3a() {
-        Path path = new Path('/', "mydir", null, "myfile");
-        assertEquals(path.toString(), "mydir/myfile");
-    }
-
-    @Test
-    public void testRelativePathPathSeparator3b() {
-        Path path = new Path('/', "mydir", null, "myfile").toAbsolutePath();
-        assertEquals(path.toString(), "/mydir/myfile");
-    }
-
-    @Test
-    public void testRelativePathPathSeparator4a() {
-        Path path = new Path('/', "mydir", "", "myfile");
-        assertEquals(path.toString(), "mydir/myfile");
-    }
-
-    @Test
-    public void testRelativePathPathSeparator4b() {
-        Path path = new Path('/', "mydir", "", "myfile").toAbsolutePath();
-        assertEquals(path.toString(), "/mydir/myfile");
-    }
-
-    @Test
-    public void testRelativePathPathSeparator5a() {
-        Path path = new Path('/', (String[]) null);
-=======
     public void testRelativePathPathOtherSeperator() {
         Path path = new Path('\\', true, "mydir", "myfile").toAbsolutePath();
         assertEquals(path.toString(), "\\mydir\\myfile");
@@ -222,59 +184,18 @@
     @Test
     public void testRelativePathPathSeperator5a() {
         Path path = new Path('/', false, (String[]) null);
->>>>>>> e0bf751b
         assertEquals(path.toString(), "");
     }
 
     @Test
-<<<<<<< HEAD
-    public void testRelativePathPathSeparator5b() {
-        Path path = new Path('/', (String[]) null).toAbsolutePath();
-=======
     public void testRelativePathPathSeperator5b() {
         Path path = new Path('/', true, (String[]) null);
->>>>>>> e0bf751b
         assertEquals(path.toString(), "/");
     }
 
     @Test
-<<<<<<< HEAD
-    public void testRelativePathPathSeparator6a() {
-        Path path = new Path("mydir", null);
-        assertEquals(path.toString(), "mydir");
-    }
-
-    @Test
-    public void testRelativePathPathSeparator6b() {
-        Path path = new Path("mydir", null).toAbsolutePath();
-        assertEquals(path.toString(), "/mydir");
-    }
-
-    @Test
-    public void testRelativePathPathSeparator7a() {
-        Path path = new Path("mydir", "");
-        assertEquals(path.toString(), "mydir");
-    }
-
-    @Test
-    public void testRelativePathPathSeparator7b() {
-        Path path = new Path("mydir", "").toAbsolutePath();
-        assertEquals(path.toString(), "/mydir");
-    }
-
-    @Test
-    public void testRelativePathPathSeparator8a() {
-        Path path = new Path('/');
-        assertEquals(path.toString(), "");
-    }
-
-    @Test
-    public void testRelativePathPathSeparator8b() {
-        Path path = new Path('/').toAbsolutePath();
-=======
     public void testRelativePathPathSeperator8b() {
         Path path = new Path('/', null).toAbsolutePath();
->>>>>>> e0bf751b
         assertEquals(path.toString(), "/");
     }
 
