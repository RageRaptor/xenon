/*
 * Copyright 2013 Netherlands eScience Center
 *
 * Licensed under the Apache License, Version 2.0 (the "License");
 * you may not use this file except in compliance with the License.
 * You may obtain a copy of the License at
 *
 *      http://www.apache.org/licenses/LICENSE-2.0
 *
 * Unless required by applicable law or agreed to in writing, software
 * distributed under the License is distributed on an "AS IS" BASIS,
 * WITHOUT WARRANTIES OR CONDITIONS OF ANY KIND, either express or implied.
 * See the License for the specific language governing permissions and
 * limitations under the License.
 */
package nl.esciencecenter.xenon.utils;

import static org.junit.Assert.assertEquals;
import static org.junit.Assert.assertFalse;
import static org.junit.Assert.assertNotEquals;
import static org.junit.Assert.assertTrue;
import static org.junit.Assume.assumeFalse;
import static org.junit.Assume.assumeTrue;

import java.util.Arrays;
import java.util.Collections;
import java.util.HashMap;
import java.util.List;
import java.util.Map;

import org.junit.Before;
import org.junit.Test;

import nl.esciencecenter.xenon.XenonRuntimeException;

public class JavaJobDescriptionTest {
    private JavaJobDescription description;

    @Before
    public void setUp() {
        description = new JavaJobDescription();
    }

    @Test
    public void getExecutable_defaultsToJava() throws Exception {
        String executable = description.getExecutable();

        String expected = "java";
        assertEquals(expected, executable);
    }

    @Test
    public void setExecutable_customPath() throws Exception {
        description.setExecutable("/opt/bin/java");

        String executable = description.getExecutable();
        String expected = "/opt/bin/java";
        assertEquals(expected, executable);
    }

    @Test
    public void setJavaMain_mainClass_inArguments() throws Exception {
        String mainClass = "nl.esciencecenter.projectx.joby";

        description.setJavaMain(mainClass);

        List<String> args = description.getArguments();
        List<String> expected = Collections.singletonList(mainClass);
        assertEquals(expected, args);
    }

    @Test
    public void setJavaArguments_mainClassWithArg_inArguments() throws Exception {
        String mainClass = "nl.esciencecenter.projectx.joby";
        description.setJavaMain(mainClass);

        description.setJavaArguments("arg1");

        List<String> args = description.getArguments();
        List<String> expected = Arrays.asList(mainClass, "arg1");
        assertEquals(expected, args);
    }

    @Test
    public void addJavaArgument_mainClassWithArg_inArguments() throws Exception {
        String mainClass = "nl.esciencecenter.projectx.joby";
        description.setJavaMain(mainClass);

        description.addJavaArgument("arg1");

        List<String> args = description.getArguments();
        List<String> expected = Arrays.asList(mainClass, "arg1");
        assertEquals(expected, args);
    }

    @Test(expected = IllegalArgumentException.class)
    public void addJavaArgument_emptyString_exception() {
        description.addJavaArgument("");
    }

    @Test(expected = IllegalArgumentException.class)
    public void addJavaArgument_null_exception() {
        description.addJavaArgument(null);
    }

    @Test(expected = IllegalArgumentException.class)
    public void addJavaClasspathElement_emptyString_exception() {
        description.addJavaClasspathElement("");
    }

    @Test(expected = IllegalArgumentException.class)
    public void addJavaClasspathElement_null_exception() {
        description.addJavaClasspathElement(null);
    }

    @Test(expected = XenonRuntimeException.class)
    public void setArguments_throwsException() {
        description.setArguments("arg1");
    }

    @Test
    public void addJavaOption_jarFile_inArguments() {
        description.addJavaOption("-jar app.jar");

        List<String> args = description.getArguments();
        List<String> expected = Collections.singletonList("-jar app.jar");
        assertEquals(expected, args);
    }

    @Test(expected = IllegalArgumentException.class)
    public void addJavaOption_emptyString_exception() {
        description.addJavaOption("");
    }

    @Test(expected = IllegalArgumentException.class)
    public void addJavaOption_null_exception() {
        description.addJavaOption(null);
    }

    @Test
    public void setJavaOptions_jarFile_inArguments() {
        description.setJavaOptions("-jar app.jar");

        List<String> args = description.getArguments();
        List<String> expected = Collections.singletonList("-jar app.jar");
        assertEquals(expected, args);
    }

    @Test
    public void addJavaSystemProperty_verboseProp_inArguments() {
        description.addJavaSystemProperty("verbose", "very");

        List<String> args = description.getArguments();
        List<String> expected = Collections.singletonList("-Dverbose=very");
        assertEquals(expected, args);
    }

    @Test
    public void setJavaSystemProperties_verboseProp_inArguments() {
        Map<String, String> props = new HashMap<>();
        props.put("verbose", "very");

        description.setJavaSystemProperties(props);

        List<String> args = description.getArguments();
        List<String> expected = Collections.singletonList("-Dverbose=very");
        assertEquals(expected, args);
    }

    @Test
    public void addJavaClasspathElement_jarFile_inArguments() {
        description.addJavaClasspathElement("/app.jar");

        List<String> args = description.getArguments();
        List<String> expected = Arrays.asList("-classpath", "/app.jar");
        assertEquals(expected, args);
    }

    @Test
    public void setJavaClasspathElement_jarFile_inArguments() {
        description.setJavaClasspath("/app.jar");

        List<String> args = description.getArguments();
        List<String> expected = Arrays.asList("-classpath", "/app.jar");
        assertEquals(expected, args);
    }

    @Test
    public void setJavaClasspathElement_jarFiles_inArguments() {
        assumeFalse(LocalFileSystemUtils.isWindows());
        description.setJavaClasspath("/deps.jar", "/app.jar");

        List<String> args = description.getArguments();
        List<String> expected = Arrays.asList("-classpath", "/deps.jar:/app.jar");
        assertEquals(expected, args);
    }

    @Test
    public void setJavaClasspathElement_jarFiles_inArguments_windows() {
        assumeTrue(LocalFileSystemUtils.isWindows());
        description.setJavaClasspath("/deps.jar", "/app.jar");

        List<String> args = description.getArguments();
        List<String> expected = Arrays.asList("-classpath", "/deps.jar;/app.jar");
        assertEquals(expected, args);
    }

    @Test
    public void toString_default() {
        String result = description.toString();

<<<<<<< HEAD
        String expected = "JavaJobDescription [javaOptions=[], javaSystemProperties={}, javaMain=null, javaArguments=[], javaClassPath=[], queueName=null, executable=java, stdin=null, stdout=null, stderr=null, workingDirectory=null, environment={}, nodeCount=1, processesPerNode=1, maxTime=-1]";
=======
        String expected = "JavaJobDescription [javaOptions=[], javaSystemProperties={}, javaMain=null, javaArguments=[], javaClassPath=[], queueName=null, executable=java, stdin=null, stdout=null, stderr=null, workingDirectory=null, environment={}, jobOptions={}, tasks=1, coresPerTask=1, maxTime=-1]";
>>>>>>> 97552fd4
        assertEquals(expected, result);
    }

    @Test
    public void toString_kitchenSink() {
        // configure base description
        description.setWorkingDirectory("/workdir");
        description.addEnvironment("CI", "1");
        // configure java description
        description.setJavaClasspath("/opt/xenon.jar", "/opt/xenon-cli.jar");
        description.setJavaMain("nl.esciencecenter.xenon.cli.Main");
        description.setJavaArguments("filesystem", "file", "list", "/etc");
        description.setJavaOptions("-server");
        description.addJavaSystemProperty("xenon.someprop", "somevalue");

        String result = description.toString();

<<<<<<< HEAD
        String expected = "JavaJobDescription [javaOptions=[-server], javaSystemProperties={xenon.someprop=somevalue}, javaMain=nl.esciencecenter.xenon.cli.Main, javaArguments=[filesystem, file, list, /etc], javaClassPath=[/opt/xenon.jar, /opt/xenon-cli.jar], queueName=null, executable=java, stdin=null, stdout=null, stderr=null, workingDirectory=/workdir, environment={CI=1}, nodeCount=1, processesPerNode=1, maxTime=-1]";
=======
        String expected = "JavaJobDescription [javaOptions=[-server], javaSystemProperties={xenon.someprop=somevalue}, javaMain=nl.esciencecenter.xenon.cli.Main, javaArguments=[filesystem, file, list, /etc], javaClassPath=[/opt/xenon.jar, /opt/xenon-cli.jar], queueName=null, executable=java, stdin=null, stdout=null, stderr=null, workingDirectory=/workdir, environment={CI=1}, jobOptions={}, tasks=1, coresPerTask=1, maxTime=-1]";
>>>>>>> 97552fd4
        assertEquals(expected, result);
    }

    @Test
    public void equals_default() {
        assertTrue(description.equals(new JavaJobDescription()));
    }

    @Test
    public void equals_self() {
        assertTrue(description.equals(description));
    }

    @Test
    public void equals_diffArg() {
        JavaJobDescription description2 = new JavaJobDescription();
        description2.addJavaArgument("arg1");

        assertFalse(description.equals(description2));
    }

    @Test
    public void equals_string() {
        assertFalse(description.equals("foo"));
    }

    @Test
    public void hashcode_self() {
        assertEquals(description.hashCode(), description.hashCode());
    }

    @Test
    public void hashcode_diffArg() {
        JavaJobDescription description2 = new JavaJobDescription();
        description2.addJavaArgument("arg1");

        assertNotEquals(description2.hashCode(), description.hashCode());
    }
}<|MERGE_RESOLUTION|>--- conflicted
+++ resolved
@@ -209,11 +209,7 @@
     public void toString_default() {
         String result = description.toString();
 
-<<<<<<< HEAD
-        String expected = "JavaJobDescription [javaOptions=[], javaSystemProperties={}, javaMain=null, javaArguments=[], javaClassPath=[], queueName=null, executable=java, stdin=null, stdout=null, stderr=null, workingDirectory=null, environment={}, nodeCount=1, processesPerNode=1, maxTime=-1]";
-=======
-        String expected = "JavaJobDescription [javaOptions=[], javaSystemProperties={}, javaMain=null, javaArguments=[], javaClassPath=[], queueName=null, executable=java, stdin=null, stdout=null, stderr=null, workingDirectory=null, environment={}, jobOptions={}, tasks=1, coresPerTask=1, maxTime=-1]";
->>>>>>> 97552fd4
+        String expected = "JavaJobDescription [javaOptions=[], javaSystemProperties={}, javaMain=null, javaArguments=[], javaClassPath=[], queueName=null, executable=java, stdin=null, stdout=null, stderr=null, workingDirectory=null, environment={}, tasks=1, coresPerTask=1, maxTime=-1]";
         assertEquals(expected, result);
     }
 
@@ -231,11 +227,7 @@
 
         String result = description.toString();
 
-<<<<<<< HEAD
-        String expected = "JavaJobDescription [javaOptions=[-server], javaSystemProperties={xenon.someprop=somevalue}, javaMain=nl.esciencecenter.xenon.cli.Main, javaArguments=[filesystem, file, list, /etc], javaClassPath=[/opt/xenon.jar, /opt/xenon-cli.jar], queueName=null, executable=java, stdin=null, stdout=null, stderr=null, workingDirectory=/workdir, environment={CI=1}, nodeCount=1, processesPerNode=1, maxTime=-1]";
-=======
-        String expected = "JavaJobDescription [javaOptions=[-server], javaSystemProperties={xenon.someprop=somevalue}, javaMain=nl.esciencecenter.xenon.cli.Main, javaArguments=[filesystem, file, list, /etc], javaClassPath=[/opt/xenon.jar, /opt/xenon-cli.jar], queueName=null, executable=java, stdin=null, stdout=null, stderr=null, workingDirectory=/workdir, environment={CI=1}, jobOptions={}, tasks=1, coresPerTask=1, maxTime=-1]";
->>>>>>> 97552fd4
+        String expected = "JavaJobDescription [javaOptions=[-server], javaSystemProperties={xenon.someprop=somevalue}, javaMain=nl.esciencecenter.xenon.cli.Main, javaArguments=[filesystem, file, list, /etc], javaClassPath=[/opt/xenon.jar, /opt/xenon-cli.jar], queueName=null, executable=java, stdin=null, stdout=null, stderr=null, workingDirectory=/workdir, environment={CI=1}, tasks=1, coresPerTask=1, maxTime=-1]";
         assertEquals(expected, result);
     }
 
