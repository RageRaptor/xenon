--- conflicted
+++ resolved
@@ -76,15 +76,9 @@
      * @throws OctopusException
      *             if the adaptor creation fails.
      */
-<<<<<<< HEAD
-    public SlurmAdaptor(OctopusEngine octopusEngine, Map<String, String> properties) throws OctopusException {
-        super(octopusEngine, ADAPTOR_NAME, ADAPTOR_DESCRIPTION, ADAPTOR_SCHEMES, new OctopusProperties(VALID_PROPERTIES,
-                properties), new SlurmSchedulerConnectionFactory());
-=======
     public SlurmAdaptor(OctopusEngine octopusEngine, Map<String,String> properties) throws OctopusException {    
         super(octopusEngine, ADAPTOR_NAME, ADAPTOR_DESCRIPTION, ADAPTOR_SCHEMES, 
                 new OctopusProperties(VALID_PROPERTIES, Level.OCTOPUS, properties), new SlurmSchedulerConnectionFactory());
->>>>>>> 3a398900
     }
 
     @Override
