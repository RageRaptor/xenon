/*
 * Copyright 2013 Netherlands eScience Center
 *
 * Licensed under the Apache License, Version 2.0 (the "License");
 * you may not use this file except in compliance with the License.
 * You may obtain a copy of the License at
 *
 *      http://www.apache.org/licenses/LICENSE-2.0
 *
 * Unless required by applicable law or agreed to in writing, software
 * distributed under the License is distributed on an "AS IS" BASIS,
 * WITHOUT WARRANTIES OR CONDITIONS OF ANY KIND, either express or implied.
 * See the License for the specific language governing permissions and
 * limitations under the License.
 */
package nl.esciencecenter.octopus.adaptors.local;

import java.io.IOException;
import java.io.InputStream;
import java.io.OutputStream;
import java.net.URI;
import java.nio.file.Files;
import java.util.Iterator;
import java.util.Map;
import java.util.Set;

import nl.esciencecenter.octopus.OctopusPropertyDescription.Level;
import nl.esciencecenter.octopus.credentials.Credential;
import nl.esciencecenter.octopus.engine.OctopusProperties;
import nl.esciencecenter.octopus.engine.files.AbsolutePathImplementation;
import nl.esciencecenter.octopus.engine.files.CopyImplementation;
import nl.esciencecenter.octopus.engine.files.FileSystemImplementation;
import nl.esciencecenter.octopus.engine.files.FilesEngine;
import nl.esciencecenter.octopus.engine.util.CopyEngine;
import nl.esciencecenter.octopus.engine.util.CopyInfo;
import nl.esciencecenter.octopus.engine.util.OpenOptions;
import nl.esciencecenter.octopus.exceptions.FileAlreadyExistsException;
import nl.esciencecenter.octopus.exceptions.InvalidOpenOptionsException;
import nl.esciencecenter.octopus.exceptions.NoSuchFileException;
import nl.esciencecenter.octopus.exceptions.OctopusException;
import nl.esciencecenter.octopus.exceptions.OctopusIOException;
import nl.esciencecenter.octopus.exceptions.UnsupportedOperationException;
import nl.esciencecenter.octopus.files.AbsolutePath;
import nl.esciencecenter.octopus.files.Copy;
import nl.esciencecenter.octopus.files.CopyOption;
import nl.esciencecenter.octopus.files.CopyStatus;
import nl.esciencecenter.octopus.files.DirectoryStream;
import nl.esciencecenter.octopus.files.FileAttributes;
import nl.esciencecenter.octopus.files.FileSystem;
import nl.esciencecenter.octopus.files.OpenOption;
import nl.esciencecenter.octopus.files.PathAttributesPair;
import nl.esciencecenter.octopus.files.PosixFilePermission;
import nl.esciencecenter.octopus.files.RelativePath;

/**
 * LocalFiles implements an Octopus <code>Files</code> adaptor for local file operations.
 * 
 * @see nl.esciencecenter.octopus.files.Files
 * 
 * @author Jason Maassen <J.Maassen@esciencecenter.nl>
 * @version 1.0
 * @since 1.0
 */
public class LocalFiles implements nl.esciencecenter.octopus.files.Files {

    /** The parent adaptor */
    private final LocalAdaptor localAdaptor;

    /** The copy engine */
    private final CopyEngine copyEngine;

    /** The next ID for a FileSystem */
    private static int fsID = 0;

    private static synchronized int getNextFsID() {
        return fsID++;
    }

    private final FileSystem cwd;
    private final FileSystem home;

<<<<<<< HEAD
    public LocalFiles(LocalAdaptor localAdaptor, OctopusEngine octopusEngine) throws OctopusException {

=======
    public LocalFiles(LocalAdaptor localAdaptor, CopyEngine copyEngine) throws OctopusException {
        
>>>>>>> 3a398900
        this.localAdaptor = localAdaptor;
        this.copyEngine = copyEngine;

        cwd = new FileSystemImplementation(LocalAdaptor.ADAPTOR_NAME, "localfs-" + getNextFsID(), LocalUtils.getLocalFileURI(),
                new RelativePath(LocalUtils.getCWD()), null, null);

        home = new FileSystemImplementation(LocalAdaptor.ADAPTOR_NAME, "localfs-" + getNextFsID(), LocalUtils.getLocalFileURI(),
                new RelativePath(LocalUtils.getHome()), null, null);
    }

    /**
     * Move or rename an existing source path to a non-existing target path.
     * 
     * The parent of the target path (e.g. <code>target.getParent</code>) must exist.
     * 
     * If the source is a link, the link itself will be moved, not the path to which it refers. If the source is a directory, it
     * will be renamed to the target. This implies that a moving a directory between physical locations may fail.
     * 
     * @param source
     *            the existing source path.
     * @param target
     *            the non existing target path.
     * @return the target path.
     * 
     * @throws NoSuchFileException
     *             If the source file does not exist or the target parent directory does not exist.
     * @throws FileAlreadyExistsException
     *             If the target file already exists.
     * @throws OctopusIOException
     *             If the move failed.
     */
    @Override
    public AbsolutePath move(AbsolutePath source, AbsolutePath target) throws OctopusIOException {

        if (!exists(source)) {
            throw new NoSuchFileException(LocalAdaptor.ADAPTOR_NAME, "Source " + source.getPath() + " does not exist!");
        }

        if (source.normalize().equals(target.normalize())) {
            return target;
        }

        if (exists(target)) {
            throw new FileAlreadyExistsException(LocalAdaptor.ADAPTOR_NAME, "Target " + target.getPath() + " already exists!");
        }

        if (!exists(target.getParent())) {
            throw new NoSuchFileException(LocalAdaptor.ADAPTOR_NAME, "Target directory " + target.getParent().getPath()
                    + " does not exist!");
        }

        LocalUtils.move(source, target);

        return target;
    }

    @Override
    public AbsolutePath readSymbolicLink(AbsolutePath link) throws OctopusIOException {

        try {
            java.nio.file.Path path = LocalUtils.javaPath(link);
            java.nio.file.Path target = Files.readSymbolicLink(path);

            AbsolutePath parent = link.getParent();

            if (parent == null || target.isAbsolute()) {
                return new AbsolutePathImplementation(link.getFileSystem(), new RelativePath(target.toString()));
            }

            return parent.resolve(new RelativePath(target.toString()));
        } catch (IOException e) {
            throw new OctopusIOException(LocalAdaptor.ADAPTOR_NAME, "Failed to read symbolic link.", e);
        }
    }

    @Override
    public DirectoryStream<AbsolutePath> newDirectoryStream(AbsolutePath dir, DirectoryStream.Filter filter)
            throws OctopusIOException {

        FileAttributes att = getAttributes(dir);

        if (!att.isDirectory()) {
            throw new OctopusIOException(LocalAdaptor.ADAPTOR_NAME, "File is not a directory.");
        }

        if (filter == null) {
            throw new OctopusIOException(LocalAdaptor.ADAPTOR_NAME, "Filter is null.");
        }

        return new LocalDirectoryStream(dir, filter);
    }

    @Override
    public DirectoryStream<PathAttributesPair> newAttributesDirectoryStream(AbsolutePath dir, DirectoryStream.Filter filter)

    throws OctopusIOException {

        FileAttributes att = getAttributes(dir);

        if (!att.isDirectory()) {
            throw new OctopusIOException(LocalAdaptor.ADAPTOR_NAME, "File is not a directory.");
        }

        if (filter == null) {
            throw new OctopusIOException(LocalAdaptor.ADAPTOR_NAME, "Filter is null.");
        }

        return new LocalDirectoryAttributeStream(this, new LocalDirectoryStream(dir, filter));
    }

    @Override
    public InputStream newInputStream(AbsolutePath path) throws OctopusIOException {

        if (!exists(path)) {
            throw new NoSuchFileException(LocalAdaptor.ADAPTOR_NAME, "File " + path.getPath() + " does not exist!");
        }

        FileAttributes att = getAttributes(path);

        if (att.isDirectory()) {
            throw new OctopusIOException(LocalAdaptor.ADAPTOR_NAME, "Path " + path.getPath() + " is a directory!");
        }

        return LocalUtils.newInputStream(path);
    }

    @Override
    public OutputStream newOutputStream(AbsolutePath path, OpenOption... options) throws OctopusIOException {

        OpenOptions tmp = OpenOptions.processOptions(LocalAdaptor.ADAPTOR_NAME, options);

        if (tmp.getReadMode() != null) {
            throw new InvalidOpenOptionsException(LocalAdaptor.ADAPTOR_NAME, "Disallowed open option: READ");
        }

        if (tmp.getAppendMode() == null) {
            throw new InvalidOpenOptionsException(LocalAdaptor.ADAPTOR_NAME, "No append mode provided!");
        }

        if (tmp.getWriteMode() == null) {
            tmp.setWriteMode(OpenOption.WRITE);
        }

        if (tmp.getOpenMode() == OpenOption.CREATE) {
            if (exists(path)) {
                throw new FileAlreadyExistsException(LocalAdaptor.ADAPTOR_NAME, "File already exists: " + path.getPath());
            }
        } else if (tmp.getOpenMode() == OpenOption.OPEN) {
            if (!exists(path)) {
                throw new NoSuchFileException(LocalAdaptor.ADAPTOR_NAME, "File does not exist: " + path.getPath());
            }
        }

        try {
            return Files.newOutputStream(LocalUtils.javaPath(path), LocalUtils.javaOpenOptions(options));
        } catch (IOException e) {
            throw new OctopusIOException(LocalAdaptor.ADAPTOR_NAME, "Failed to create OutputStream.", e);
        }
    }

    @Override
    public FileAttributes getAttributes(AbsolutePath path) throws OctopusIOException {
        return new LocalFileAttributes(path);
    }

    @Override
    public boolean exists(AbsolutePath path) throws OctopusIOException {
        return Files.exists(LocalUtils.javaPath(path));
    }

    @Override
    public void setPosixFilePermissions(AbsolutePath path, Set<PosixFilePermission> permissions) throws OctopusIOException {

        if (!exists(path)) {
            throw new NoSuchFileException(LocalAdaptor.ADAPTOR_NAME, "File " + path.getPath() + " does not exist!");
        }

        if (permissions == null) {
            throw new OctopusIOException(LocalAdaptor.ADAPTOR_NAME, "Permissions is null!");
        }

        LocalUtils.setPosixFilePermissions(path, permissions);
    }

    @Override
    public FileSystem newFileSystem(URI location, Credential credential, Map<String, String> properties) throws OctopusException,
            OctopusIOException {

        localAdaptor.checkURI(location);
        localAdaptor.checkCredential(credential);

        String path = location.getPath();

        if (path != null && !path.equals("/")) {
            throw new OctopusException(LocalAdaptor.ADAPTOR_NAME, "Cannot create local file system with path!");
        }

        OctopusProperties p = new OctopusProperties(localAdaptor.getSupportedProperties(Level.FILESYSTEM), properties);

        return new FileSystemImplementation(LocalAdaptor.ADAPTOR_NAME, "localfs-" + getNextFsID(), location, new RelativePath(
                LocalUtils.getCWD()), credential, p);
    }

    @Override
    public AbsolutePath newPath(FileSystem filesystem, RelativePath location) throws OctopusException, OctopusIOException {
        return new AbsolutePathImplementation(filesystem, location);
    }

    @Override
    public void close(FileSystem filesystem) throws OctopusException, OctopusIOException {
        // ignored!
    }

    @Override
    public boolean isOpen(FileSystem filesystem) throws OctopusException, OctopusIOException {
        return true;
    }

    @Override
    public AbsolutePath createDirectories(AbsolutePath dir) throws OctopusIOException {

        if (exists(dir)) {
            throw new FileAlreadyExistsException(LocalAdaptor.ADAPTOR_NAME, "Directory " + dir.getPath() + " already exists!");
        }

        Iterator<AbsolutePath> itt = dir.iterator();

        while (itt.hasNext()) {
            AbsolutePath path = itt.next();

            if (!exists(path)) {
                createDirectory(path);
            }
        }

        return dir;
    }

    @Override
    public AbsolutePath createDirectory(AbsolutePath dir) throws OctopusIOException {

        if (exists(dir)) {
            throw new FileAlreadyExistsException(LocalAdaptor.ADAPTOR_NAME, "Directory " + dir.getPath() + " already exists!");
        }

        if (!exists(dir.getParent())) {
            throw new OctopusIOException(LocalAdaptor.ADAPTOR_NAME, "Parent directory " + dir.getParent() + " does not exist!");
        }

        try {
            java.nio.file.Files.createDirectory(LocalUtils.javaPath(dir));
        } catch (IOException e) {
            throw new OctopusIOException(LocalAdaptor.ADAPTOR_NAME, "Failed to create directory " + dir.getPath(), e);
        }

        return dir;
    }

    @Override
    public AbsolutePath createFile(AbsolutePath path) throws OctopusIOException {

        if (exists(path)) {
            throw new FileAlreadyExistsException(LocalAdaptor.ADAPTOR_NAME, "File " + path.getPath() + " already exists!");
        }

        if (!exists(path.getParent())) {
            throw new OctopusIOException(LocalAdaptor.ADAPTOR_NAME, "Parent directory " + path.getParent() + " does not exist!");
        }

        LocalUtils.createFile(path);

        return path;
    }

    @Override
    public void delete(AbsolutePath path) throws OctopusIOException {
        LocalUtils.delete(path);
    }

    @Override
    public DirectoryStream<AbsolutePath> newDirectoryStream(AbsolutePath dir) throws OctopusIOException {
        return newDirectoryStream(dir, FilesEngine.ACCEPT_ALL_FILTER);
    }

    @Override
    public DirectoryStream<PathAttributesPair> newAttributesDirectoryStream(AbsolutePath dir) throws OctopusIOException {
        return newAttributesDirectoryStream(dir, FilesEngine.ACCEPT_ALL_FILTER);
    }

    @Override
    public FileSystem getLocalCWDFileSystem() throws OctopusException {
        return cwd;
    }

    @Override
    public FileSystem getLocalHomeFileSystem() throws OctopusException {
        return home;
    }

    @Override
    public Copy copy(AbsolutePath source, AbsolutePath target, CopyOption... options) throws OctopusIOException,
            UnsupportedOperationException {

        boolean async = false;
        boolean verify = false;

        CopyOption mode = null;

        for (CopyOption opt : options) {
            switch (opt) {
            case CREATE:
                if (mode != null && mode != opt) {
                    throw new UnsupportedOperationException(LocalAdaptor.ADAPTOR_NAME, "Conflicting copy options: " + mode
                            + " and CREATE");
                }

                mode = opt;
                break;
            case REPLACE:
                if (mode != null && mode != opt) {
                    throw new UnsupportedOperationException(LocalAdaptor.ADAPTOR_NAME, "Conflicting copy options: " + mode
                            + " and REPLACE");
                }

                mode = opt;
                break;
            case APPEND:
                if (mode != null && mode != opt) {
                    throw new UnsupportedOperationException(LocalAdaptor.ADAPTOR_NAME, "Conflicting copy options: " + mode
                            + " and APPEND");
                }

                mode = opt;
                break;
            case RESUME:
                if (mode != null && mode != opt) {
                    throw new UnsupportedOperationException(LocalAdaptor.ADAPTOR_NAME, "Conflicting copy options: " + mode
                            + " and RESUME");
                }

                mode = opt;
                break;
            case IGNORE:
                if (mode != null && mode != opt) {
                    throw new UnsupportedOperationException(LocalAdaptor.ADAPTOR_NAME, "Conflicting copy options: " + mode
                            + " and RESUME");
                }

                mode = opt;
                break;
            case VERIFY:
                verify = true;
                break;
            case ASYNCHRONOUS:
                async = true;
                break;
            }
        }

        if (mode == null) {
            mode = CopyOption.CREATE;
        }

        if (verify && mode != CopyOption.RESUME) {
            throw new UnsupportedOperationException(LocalAdaptor.ADAPTOR_NAME, "Conflicting copy options: " + mode
                    + " and VERIFY");
        }

        CopyImplementation copy = 
                new CopyImplementation(LocalAdaptor.ADAPTOR_NAME, copyEngine.getNextID("LOCAL_COPY_"), source, target);
        
        CopyInfo info = new CopyInfo(copy, mode, verify);
        copyEngine.copy(info, async);

        if (async) {
            return copy;
        } else {

            Exception e = info.getException();

            if (e != null) {
                throw new OctopusIOException(LocalAdaptor.ADAPTOR_NAME, "Copy failed!", e);
            }

            return null;
        }

    }

    @Override
    public CopyStatus getCopyStatus(Copy copy) throws OctopusException, OctopusIOException {
        return copyEngine.getStatus(copy);
    }

    @Override
    public CopyStatus cancelCopy(Copy copy) throws OctopusException, OctopusIOException {
        return copyEngine.cancel(copy);
    }
}<|MERGE_RESOLUTION|>--- conflicted
+++ resolved
@@ -79,13 +79,7 @@
     private final FileSystem cwd;
     private final FileSystem home;
 
-<<<<<<< HEAD
-    public LocalFiles(LocalAdaptor localAdaptor, OctopusEngine octopusEngine) throws OctopusException {
-
-=======
     public LocalFiles(LocalAdaptor localAdaptor, CopyEngine copyEngine) throws OctopusException {
-        
->>>>>>> 3a398900
         this.localAdaptor = localAdaptor;
         this.copyEngine = copyEngine;
 
