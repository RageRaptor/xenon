--- conflicted
+++ resolved
@@ -82,15 +82,9 @@
      * @throws OctopusException
      *             if the adaptor creation fails.
      */
-<<<<<<< HEAD
-    public GridEngineAdaptor(OctopusEngine octopusEngine, Map<String, String> properties) throws OctopusException {
-        super(octopusEngine, ADAPTOR_NAME, ADAPTOR_DESCRIPTION, ADAPTOR_SCHEMES, new OctopusProperties(VALID_PROPERTIES,
-                Level.OCTOPUS, properties), new GridEngineSchedulerConnectionFactory());
-=======
     public GridEngineAdaptor(OctopusEngine octopusEngine, Map<String,String> properties) throws OctopusException {
         super(octopusEngine, ADAPTOR_NAME, ADAPTOR_DESCRIPTION, ADAPTOR_SCHEMES, VALID_PROPERTIES, 
                 new OctopusProperties(VALID_PROPERTIES, Level.OCTOPUS, properties), new GridEngineSchedulerConnectionFactory());
->>>>>>> 8631cb4e
     }
 
     @Override
