package nl.esciencecenter.octopus.engine.jobs;

import java.net.URI;

<<<<<<< HEAD
import nl.esciencecenter.octopus.ImmutableTypedProperties;
import nl.esciencecenter.octopus.credentials.Credentials;
=======
import nl.esciencecenter.octopus.OctopusProperties;
>>>>>>> 066ef6aa
import nl.esciencecenter.octopus.jobs.Scheduler;

public class SchedulerImplementation implements Scheduler {

    private final URI uri;
<<<<<<< HEAD
    private final ImmutableTypedProperties properties;
    private final String adaptorName;

    public SchedulerImplementation(URI uri, ImmutableTypedProperties properties, String adaptorName) {
        this.uri = uri;
        this.properties = properties;
=======
    private final OctopusProperties properties;
    private final Credentials credentials;
    private final String adaptorName;

    public SchedulerImplementation(URI uri, OctopusProperties properties, Credentials credentials, String adaptorName) {
        this.uri = uri;
        this.properties = properties;
        this.credentials = credentials;
>>>>>>> 066ef6aa
        this.adaptorName = adaptorName;
    }

    @Override
    public URI getUri() {
        return uri;
    }

    @Override
<<<<<<< HEAD
    public ImmutableTypedProperties getProperties() {
=======
    public OctopusProperties getProperties() {
>>>>>>> 066ef6aa
        return properties;
    }

    @Override
<<<<<<< HEAD
    public String getAdaptorName() {
        return adaptorName;
    }
=======
    public Credentials getCredentials() {
        return credentials;
    }

    @Override
    public String getAdaptorName() {
        return adaptorName;
    }

>>>>>>> 066ef6aa
}<|MERGE_RESOLUTION|>--- conflicted
+++ resolved
@@ -2,34 +2,18 @@
 
 import java.net.URI;
 
-<<<<<<< HEAD
-import nl.esciencecenter.octopus.ImmutableTypedProperties;
-import nl.esciencecenter.octopus.credentials.Credentials;
-=======
 import nl.esciencecenter.octopus.OctopusProperties;
->>>>>>> 066ef6aa
 import nl.esciencecenter.octopus.jobs.Scheduler;
 
 public class SchedulerImplementation implements Scheduler {
 
     private final URI uri;
-<<<<<<< HEAD
-    private final ImmutableTypedProperties properties;
+    private final OctopusProperties properties;
     private final String adaptorName;
 
-    public SchedulerImplementation(URI uri, ImmutableTypedProperties properties, String adaptorName) {
+    public SchedulerImplementation(URI uri, OctopusProperties properties, String adaptorName) {
         this.uri = uri;
         this.properties = properties;
-=======
-    private final OctopusProperties properties;
-    private final Credentials credentials;
-    private final String adaptorName;
-
-    public SchedulerImplementation(URI uri, OctopusProperties properties, Credentials credentials, String adaptorName) {
-        this.uri = uri;
-        this.properties = properties;
-        this.credentials = credentials;
->>>>>>> 066ef6aa
         this.adaptorName = adaptorName;
     }
 
@@ -39,28 +23,13 @@
     }
 
     @Override
-<<<<<<< HEAD
-    public ImmutableTypedProperties getProperties() {
-=======
     public OctopusProperties getProperties() {
->>>>>>> 066ef6aa
         return properties;
     }
 
-    @Override
-<<<<<<< HEAD
-    public String getAdaptorName() {
-        return adaptorName;
-    }
-=======
-    public Credentials getCredentials() {
-        return credentials;
-    }
 
     @Override
     public String getAdaptorName() {
         return adaptorName;
     }
-
->>>>>>> 066ef6aa
 }