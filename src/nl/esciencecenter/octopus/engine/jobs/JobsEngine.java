--- conflicted
+++ resolved
@@ -48,19 +48,6 @@
     }
 
     @Override
-<<<<<<< HEAD
-=======
-    public String[] getQueueNames(Scheduler scheduler) throws OctopusException {
-        return getAdaptor(scheduler).jobsAdaptor().getQueueNames(scheduler);
-    }
-
-    @Override
-    public Job submitJob(Scheduler scheduler, JobDescription description) throws OctopusException {
-        return getAdaptor(scheduler).jobsAdaptor().submitJob(scheduler, description);
-    }
-
-    @Override
->>>>>>> 066ef6aa
     public Job[] submitJobs(Scheduler scheduler, JobDescription... descriptions) throws OctopusException {
         return getAdaptor(scheduler).jobsAdaptor().submitJobs(scheduler, descriptions);
     }
