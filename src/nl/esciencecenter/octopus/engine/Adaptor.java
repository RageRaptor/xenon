--- conflicted
+++ resolved
@@ -93,11 +93,7 @@
 
     public abstract Jobs jobsAdaptor() throws OctopusException;
 
-<<<<<<< HEAD
-    public abstract Credentials credentialsAdaptor();
-=======
-    public abstract CredentialsAdaptor credentialsAdaptor() throws OctopusException;
->>>>>>> d744744d
+    public abstract Credentials credentialsAdaptor() throws OctopusException;
 
     public abstract void end();
 }