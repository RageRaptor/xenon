package nl.esciencecenter.octopus.engine.files;

import java.net.URI;
import java.net.URISyntaxException;
import java.util.Arrays;
import java.util.Iterator;
import java.util.NoSuchElementException;

<<<<<<< HEAD
import nl.esciencecenter.octopus.ImmutableTypedProperties;
import nl.esciencecenter.octopus.credentials.Credentials;
=======
import nl.esciencecenter.octopus.OctopusProperties;
>>>>>>> 066ef6aa
import nl.esciencecenter.octopus.engine.OctopusEngine;
import nl.esciencecenter.octopus.engine.util.OSUtils;
import nl.esciencecenter.octopus.exceptions.OctopusException;
import nl.esciencecenter.octopus.exceptions.DeployRuntimeException;
import nl.esciencecenter.octopus.files.Path;

/**
 * Default implementation of Path. Will create new Paths directly, using either an adaptor identical to the original in case of an
 * absolute path, or the local adaptor in case of a relative path.
 */
public class PathImplementation implements Path {

    private static final class PathIterator implements Iterator<Path> {

<<<<<<< HEAD
        private ImmutableTypedProperties properties;
=======
        private OctopusProperties properties;
        private Credentials credentials;
>>>>>>> 066ef6aa
        private URI location;
        private String[] elements;

        private int next = 0;

<<<<<<< HEAD
        PathIterator(ImmutableTypedProperties properties, URI location, String[] elements) {
=======
        PathIterator(OctopusProperties properties, Credentials credentials, URI location, String[] elements) {
>>>>>>> 066ef6aa
            this.properties = properties;
            this.location = location;
            this.elements = elements;
        }

        @Override
        public boolean hasNext() {
            return next < elements.length;
        }

        @Override
        public Path next() {
            if (!hasNext()) {
                throw new NoSuchElementException("no more elements in path");
            }
            return new PathImplementation(properties, location, "local", null, elements[next++]);
        }

        @Override
        public void remove() {
            throw new UnsupportedOperationException("cannot remove elements from path");
        }

    }

    private static final long serialVersionUID = 1L;

    private static URI createURIFor(URI location, String root, String... elements) {
        String path = root;
        if (path == null) {
            path = "";
        }
        if (elements.length > 0) {
            for (int i = 0; i < elements.length - 1; i++) {
                path = path + elements[i] + "/";
            }
            path = path + elements[elements.length - 1];
        }

        if (location.getScheme() == null || root == null) {
            return URI.create(path);
        }

        else {
            try {
                return new URI(location.getScheme(), location.getAuthority(), path, null, null);
            } catch (URISyntaxException e) {
                throw new DeployRuntimeException("Could not create URI", e, null, null);
            }
        }

    }

    private final OctopusProperties properties;

    private final URI location;

    // root of path, or null if relative
    private final String root;

    private final String[] elements;

    private final String adaptorName;

    private final OctopusEngine octopusEngine;

<<<<<<< HEAD
    public PathImplementation(ImmutableTypedProperties properties, URI location, String adaptorName, OctopusEngine octopusEngine) {
=======
    public PathImplementation(OctopusProperties properties, Credentials credentials, URI location, String adaptorName,
            OctopusEngine octopusEngine) {
>>>>>>> 066ef6aa
        this.properties = properties;
        this.location = location;
        this.adaptorName = adaptorName;
        this.octopusEngine = octopusEngine;

        String pathString = location.getPath();

        if (pathString == null) {
            root = null;
            elements = new String[0];
        } else if (isLocal() && OSUtils.isWindows()) {
            if (location.getPath().matches("^/[a-zA-Z]:/")) {
                root = pathString.substring(0, 4);
                pathString = pathString.substring(4);
            } else {
                root = null;
            }
            this.elements = pathString.split("/+");
        } else {
            if (pathString.startsWith("/")) {
                root = "/";
                pathString = pathString.substring(1);
            } else {
                root = null;
            }
            this.elements = pathString.split("/+");
        }

    }

    /*
     * Creates a new path based on an existing path, with a new location based
     * on the old location and the given root and elements.
     */
<<<<<<< HEAD
    private PathImplementation(ImmutableTypedProperties properties, URI baseLocation, String adaptorName,
=======
    private PathImplementation(OctopusProperties properties, Credentials credentials, URI baseLocation, String adaptorName,
>>>>>>> 066ef6aa
            OctopusEngine octopusEngine, String root, String... elements) {
        this.properties = properties;
        this.adaptorName = adaptorName;
        this.octopusEngine = octopusEngine;

        // adjust URI to new location
        this.location = createURIFor(baseLocation, root, elements);

        this.root = root;
        this.elements = elements;
    }

    @Override
    public boolean isAbsolute() {
        return location.getScheme() != null && root != null;
    }

    @Override
    public Path getRoot() {
        if (root == null) {
            return null;
        }

        String[] newElements = new String[0];

        return new PathImplementation(properties, location, adaptorName, octopusEngine, root, newElements);
    }

    @Override
    public Path getFileName() {
        if (elements.length == 0) {
            return null;
        }
        String fileName = elements[elements.length - 1];

        return new PathImplementation(properties, location, "local", null, fileName);
    }

    @Override
    public Path getParent() {
        if (elements.length == 0) {
            return null;
        }

        String[] parentElements = Arrays.copyOfRange(elements, 0, elements.length - 1);

        return new PathImplementation(properties, location, adaptorName, octopusEngine, root, parentElements);
    }

    @Override
    public int getNameCount() {
        return elements.length;
    }

    @Override
    public Path getName(int index) {
        if (index >= elements.length) {
            throw new IllegalArgumentException("index " + index + " not present in path " + this);
        }
        return new PathImplementation(properties, location, "local", null, elements[index]);
    }

    @Override
    public Path subpath(int beginIndex, int endIndex) {
<<<<<<< HEAD
        return new PathImplementation(properties, location, "local", octopusEngine, null, Arrays.copyOfRange(elements,
                beginIndex, endIndex));
=======
        return new PathImplementation(properties, credentials, location, "local", octopusEngine, null, Arrays.copyOfRange(
                elements, beginIndex, endIndex));
>>>>>>> 066ef6aa
    }

    @Override
    public boolean startsWith(Path other) {
        // check some of the components of the uri of this path.
        if (!other.getAdaptorName().equals(adaptorName) || !other.toUri().getScheme().equals(location.getScheme())
                || !other.toUri().getHost().equals(location.getHost())) {
            return false;
        }
        return getPath().startsWith(other.getPath());
    }

    @Override
    public boolean startsWith(String other) {
        return getPath().startsWith(other);
    }

    @Override
    public boolean endsWith(Path other) {
        return getPath().endsWith(other.getPath());
    }

    @Override
    public boolean endsWith(String other) {
        return getPath().endsWith(other);
    }

    @Override
    public Path normalize() {
        return new PathImplementation(properties, location.normalize(), adaptorName, octopusEngine);
    }

    @Override
    public Path resolve(Path other) {
        if (other.isAbsolute()) {
            return other;
        }

        return new PathImplementation(properties, location.resolve(other.toUri()), adaptorName, octopusEngine);
    }

    @Override
    public Path resolve(String other) throws OctopusException {
        Path otherPath = octopusEngine.files().newPath(URI.create(other));

        return resolve(otherPath);
    }

    @Override
    public Path resolveSibling(Path other) {
        if (other.isAbsolute()) {
            return other;
        }

        Path parent = getParent();

        if (parent == null) {
            return other;
        }

        if (other.getNameCount() == 0) {
            return parent;
        }

        return parent.resolve(other);
    }

    @Override
    public Path resolveSibling(String other) throws OctopusException {
        Path otherPath = octopusEngine.files().newPath(URI.create(other));

        return resolveSibling(otherPath);
    }

    @Override
    public Path relativize(Path other) throws OctopusException {
        if (equals(other)) {
            return this;
        }

        if (!isAbsolute()) {
            throw new OctopusException("cannot relativize against an already relative path", null, null);
        }

        return new PathImplementation(properties, location.relativize(other.toUri()), "local", octopusEngine);
    }

    @Override
    public URI toUri() {
        return location;
    }
<<<<<<< HEAD
=======

    @Override
    public OctopusProperties getProperties() {
        return properties;
    }
>>>>>>> 066ef6aa

    @Override
    public ImmutableTypedProperties getProperties() {
        return properties;
    }

    @Override
    public Path toAbsolutePath() throws OctopusException {
        if (isAbsolute()) {
            return this;
        }

        if (isLocal()) {
            // Path for cwd
<<<<<<< HEAD
            Path cwd = new PathImplementation(properties, URI.create(System.getProperty("user.dir")), "local", octopusEngine);
=======
            Path cwd =
                    new PathImplementation(properties, credentials, URI.create(System.getProperty("user.dir")), "local",
                            octopusEngine);
>>>>>>> 066ef6aa

            return cwd.resolve(this);
        }

        throw new OctopusException("can only get absolute path for local files", null, null);
    }

    @Override
    public Iterator<Path> iterator() {
        return new PathIterator(properties, location, elements);
    }

    @Override
    public int compareTo(Path other) {
        return location.compareTo(other.toUri());
    }

    @Override
    public String getAdaptorName() {
        return adaptorName;
    }

    @Override
    public boolean isLocal() {
        return adaptorName.equalsIgnoreCase("local");
    }

    @Override
    public String getPath() {
        String result = root;
        if (result == null) {
            result = "";
        }
        if (elements.length == 0) {
            return result;
        }
        for (int i = 0; i < elements.length - 1; i++) {
            result = result + elements[i] + "/";
        }
        result = result + elements[elements.length - 1];

        return result;
    }

    public String toString() {
        return location.toString();
    }

}<|MERGE_RESOLUTION|>--- conflicted
+++ resolved
@@ -6,12 +6,7 @@
 import java.util.Iterator;
 import java.util.NoSuchElementException;
 
-<<<<<<< HEAD
-import nl.esciencecenter.octopus.ImmutableTypedProperties;
-import nl.esciencecenter.octopus.credentials.Credentials;
-=======
 import nl.esciencecenter.octopus.OctopusProperties;
->>>>>>> 066ef6aa
 import nl.esciencecenter.octopus.engine.OctopusEngine;
 import nl.esciencecenter.octopus.engine.util.OSUtils;
 import nl.esciencecenter.octopus.exceptions.OctopusException;
@@ -26,22 +21,13 @@
 
     private static final class PathIterator implements Iterator<Path> {
 
-<<<<<<< HEAD
-        private ImmutableTypedProperties properties;
-=======
         private OctopusProperties properties;
-        private Credentials credentials;
->>>>>>> 066ef6aa
         private URI location;
         private String[] elements;
 
         private int next = 0;
 
-<<<<<<< HEAD
-        PathIterator(ImmutableTypedProperties properties, URI location, String[] elements) {
-=======
-        PathIterator(OctopusProperties properties, Credentials credentials, URI location, String[] elements) {
->>>>>>> 066ef6aa
+        PathIterator(OctopusProperties properties, URI location, String[] elements) {
             this.properties = properties;
             this.location = location;
             this.elements = elements;
@@ -108,12 +94,8 @@
 
     private final OctopusEngine octopusEngine;
 
-<<<<<<< HEAD
-    public PathImplementation(ImmutableTypedProperties properties, URI location, String adaptorName, OctopusEngine octopusEngine) {
-=======
-    public PathImplementation(OctopusProperties properties, Credentials credentials, URI location, String adaptorName,
+    public PathImplementation(OctopusProperties properties, URI location, String adaptorName,
             OctopusEngine octopusEngine) {
->>>>>>> 066ef6aa
         this.properties = properties;
         this.location = location;
         this.adaptorName = adaptorName;
@@ -148,11 +130,7 @@
      * Creates a new path based on an existing path, with a new location based
      * on the old location and the given root and elements.
      */
-<<<<<<< HEAD
-    private PathImplementation(ImmutableTypedProperties properties, URI baseLocation, String adaptorName,
-=======
-    private PathImplementation(OctopusProperties properties, Credentials credentials, URI baseLocation, String adaptorName,
->>>>>>> 066ef6aa
+    private PathImplementation(OctopusProperties properties, URI baseLocation, String adaptorName,
             OctopusEngine octopusEngine, String root, String... elements) {
         this.properties = properties;
         this.adaptorName = adaptorName;
@@ -217,13 +195,8 @@
 
     @Override
     public Path subpath(int beginIndex, int endIndex) {
-<<<<<<< HEAD
-        return new PathImplementation(properties, location, "local", octopusEngine, null, Arrays.copyOfRange(elements,
-                beginIndex, endIndex));
-=======
-        return new PathImplementation(properties, credentials, location, "local", octopusEngine, null, Arrays.copyOfRange(
+        return new PathImplementation(properties, location, "local", octopusEngine, null, Arrays.copyOfRange(
                 elements, beginIndex, endIndex));
->>>>>>> 066ef6aa
     }
 
     @Override
@@ -315,17 +288,9 @@
     public URI toUri() {
         return location;
     }
-<<<<<<< HEAD
-=======
 
     @Override
     public OctopusProperties getProperties() {
-        return properties;
-    }
->>>>>>> 066ef6aa
-
-    @Override
-    public ImmutableTypedProperties getProperties() {
         return properties;
     }
 
@@ -337,13 +302,9 @@
 
         if (isLocal()) {
             // Path for cwd
-<<<<<<< HEAD
-            Path cwd = new PathImplementation(properties, URI.create(System.getProperty("user.dir")), "local", octopusEngine);
-=======
             Path cwd =
-                    new PathImplementation(properties, credentials, URI.create(System.getProperty("user.dir")), "local",
+                    new PathImplementation(properties, URI.create(System.getProperty("user.dir")), "local",
                             octopusEngine);
->>>>>>> 066ef6aa
 
             return cwd.resolve(this);
         }
