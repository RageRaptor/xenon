package nl.esciencecenter.octopus.files;

public enum CopyOption {

    /**
     * Copy attributes to the new file.
     */
    COPY_ATTRIBUTES,

    /**
     * Replace an existing file if it exists.
     */
<<<<<<< HEAD
    REPLACE_EXISTING,

    /**
     * Copy directories recursively. By default only the directory itself is copied, not its contents. Will not follow symlinks,
     * if symlinks are detectable by the adaptor.
     */
    RECURSIVE,

    ;
=======
    REPLACE_EXISTING, ;
>>>>>>> 066ef6aa

    public static boolean contains(CopyOption[] options, CopyOption option) {
        for (CopyOption oneOption : options) {
            if (oneOption == option) {
                return true;
            }
        }
        return false;
    }
}<|MERGE_RESOLUTION|>--- conflicted
+++ resolved
@@ -10,19 +10,7 @@
     /**
      * Replace an existing file if it exists.
      */
-<<<<<<< HEAD
-    REPLACE_EXISTING,
-
-    /**
-     * Copy directories recursively. By default only the directory itself is copied, not its contents. Will not follow symlinks,
-     * if symlinks are detectable by the adaptor.
-     */
-    RECURSIVE,
-
-    ;
-=======
     REPLACE_EXISTING, ;
->>>>>>> 066ef6aa
 
     public static boolean contains(CopyOption[] options, CopyOption option) {
         for (CopyOption oneOption : options) {
