package nl.esciencecenter.octopus.files;

import java.io.InputStream;
import java.io.OutputStream;
import java.net.URI;
import java.nio.channels.SeekableByteChannel;
import java.util.Properties;
import java.util.Set;

import nl.esciencecenter.octopus.credentials.Credential;
import nl.esciencecenter.octopus.exceptions.FileAlreadyExistsException;
import nl.esciencecenter.octopus.exceptions.IllegalSourcePathException;
import nl.esciencecenter.octopus.exceptions.OctopusException;
import nl.esciencecenter.octopus.exceptions.OctopusIOException;
import nl.esciencecenter.octopus.exceptions.UnknownPropertyException;
import nl.esciencecenter.octopus.exceptions.UnsupportedOperationException;

/**
<<<<<<< HEAD
 * Files represents the Files interface of an adaptor.
 *
 * This interface creates various methods for creating and closing FileSystems, creating AbsolutePaths and RelativePaths, and
 * operations on these Paths.
 *
=======
 * Files represents the Files interface Octopus. 
 * 
 * This interface contains various methods for creating and closing FileSystems, creating AbsolutePaths and RelativePaths, and
 * operations on these Paths.
 * 
 * @author Niels Drost <N.Drost@esciencecenter.nl>
>>>>>>> f37e46e7
 * @author Jason Maassen <J.Maassen@esciencecenter.nl>
 * @version 1.0
 * @since 1.0
 */
public interface Files {

    /**
     * Create a new FileSystem that represents a (possibly remote) data store at the <code>location</code>, using the
     * <code>credentials</code> to get access.
     *
     * @param location the location of the FileSystem.
     * @param credential the Credentials to use to get access to the FileSystem.
     * @param properties optional properties to use when creating the FileSystem.
     *
     * @return the new FileSystem.
     *
     * @throws UnknownPropertyException If a unknown property was provided.
     * @throws InvalidPropertyException If a known property was provided with an invalid value.
     * @throws InvalidLocationException If the location was invalid.
     * @throws InvalidCredentialsException If the credentials where invalid to access the location.
     *
     * @throws OctopusException If the creation of the FileSystem failed.
     * @throws OctopusIOException If an I/O error occurred.
     */
    public FileSystem newFileSystem(URI location, Credential credential, Properties properties)
            throws OctopusException, OctopusIOException;

    /**
     * Get a FileSystem that represents the local current working directory.
     *
     * Multiple invocations of this method may return the same FileSystem.
     *
     * @param properties optional properties to use when creating the FileSystem.
     *
     * @return a FileSystem that represents the local current working directory.
     *
     * @throws UnknownPropertyException If a unknown property was provided.
     * @throws InvalidPropertyException If a known property was provided with an invalid value.
     *
     * @throws OctopusException If the creation of the FileSystem failed.
     */
    public FileSystem getLocalCWDFileSystem(Properties properties) throws OctopusException;

    /**
     * Get a FileSystem that represents the local home directory of the current user.
     *
     * Multiple invocations of this method may return the same FileSystem.
     *
     * @param properties optional properties to use when creating the FileSystem.
     *
     * @return a FileSystem that represents the local home directory of the current user.
     *
     * @throws UnknownPropertyException If a unknown property was provided.
     * @throws InvalidPropertyException If a known property was provided with an invalid value.
     *
     * @throws OctopusException If the creation of the FileSystem failed.
     */
    public FileSystem getLocalHomeFileSystem(Properties properties) throws OctopusException;

    /**
     * Create a new AbsolutePath that represents a (possibly non existing) location on <code>filesystem.</code>
     *
     * The AbsolutePath does not necessarily exists on the target FileSystem.
     *
     * @param filesystem the FileSystem for which to create the path.
     * @param location the of the AbsolutePath within the given FileSystem.
     *
     * @return the resulting AbsolutePath.
     *
     * @throws OctopusException If the AbsolutePath could not be created.
     * @throws OctopusIOException If an I/O error occurred.
     */
    public AbsolutePath newPath(FileSystem filesystem, RelativePath location) throws OctopusException, OctopusIOException;

    /**
     * Close a FileSystem.
     *
     * @param filesystem the FileSystem to close.
     *
     * @throws CannotClosedException If the FileSystem cannot be closed (for example a local FileSystem).
     * @throws OctopusException If the FileSystem failed to close.
     * @throws OctopusIOException If an I/O error occurred.
     */
    public void close(FileSystem filesystem) throws OctopusException, OctopusIOException;

    /**
     * Test is a FileSystem is open.
     *
     * @param filesystem the FileSystem to test.
     *
     * @throws OctopusException If the test failed.
     * @throws OctopusIOException If an I/O error occurred.
     */
    public boolean isOpen(FileSystem filesystem) throws OctopusException, OctopusIOException;

    /**
     * Copy an existing source file or link to a non-existing target path.
     *
     * The source must NOT be a directory.
     *
     * The parent of the target path (e.g. <code>target.getParent</code>) must exist.
     *
     * If the target is equal to the source this method has no effect.
     *
     * If the source is a link, the link itself will be copied, not the path to which it refers.
     *
     * @param source the existing source file or link.
     * @param target the non existing target path.
     * @return the target path.
     *
     * @throws NoSuchFileException If the source file does not exist or the target parent directory does not exist.
     * @throws FileAlreadyExistsException If the target file already exists.
     * @throws IllegalSourcePathException If the source is a directory.
     * @throws OctopusIOException If the move failed.
     */
    public AbsolutePath copy(AbsolutePath source, AbsolutePath target) throws OctopusIOException;

    /**
     * Move or rename an existing source path to a non-existing target path.
     *
     * The parent of the target path (e.g. <code>target.getParent</code>) must exist.
     *
     * If the target is equal to the source this method has no effect.
     *
     * If the source is a link, the link itself will be moved, not the path to which it refers.
     *
     * If the source is a directory, it will be renamed to the target. This implies that a moving a directory between physical
     * locations may fail.
     *
     * @param source the existing source path.
     * @param target the non existing target path.
     * @return the target path.
     *
     * @throws NoSuchFileException If the source file does not exist or the target parent directory does not exist.
     * @throws FileAlreadyExistsException If the target file already exists.
     * @throws OctopusIOException If the move failed.
     */
    public AbsolutePath move(AbsolutePath source, AbsolutePath target) throws OctopusIOException;

    /**
     * Creates a new directory, failing if the directory already exists. All nonexistent parent directories are also created.
     *
     * @param dir the directory to create.
     * @return an AbsolutePath representing the created directory.
     *
     * @throws FileAlreadyExistsException If the directory already exists or if a parent directory could not be created because a
     *                                    file with the same name already exists.
     * @throws OctopusIOException If an I/O error occurred.
     */
    public AbsolutePath createDirectories(AbsolutePath dir) throws OctopusIOException;

    /**
     * Creates a new directory, failing if the directory already exists.
     *
     * @param dir the directory to create.
     *
     * @return an AbsolutePath representing the created directory.
     *
     * @throws FileAlreadyExistsException If the directory already exists.
     * @throws OctopusIOException If an I/O error occurred.
     */
    public AbsolutePath createDirectory(AbsolutePath dir) throws OctopusIOException;

    /**
     * Creates a new empty file, failing if the file already exists.
     *
     * @param path the file to create.
     *
     * @return an AbsolutePath representing the created file.
     *
     * @throws FileAlreadyExistsException If the directory already exists.
     * @throws OctopusIOException If an I/O error occurred.
     */
    public AbsolutePath createFile(AbsolutePath path) throws OctopusIOException;

    /**
     * Creates a symbolic link to a target, failing if the <code>link</code> already exists (optional operation).
     *
     * @param link the link to create.
     * @param target the target to link to.
     *
     * @return an AbsolutePath representing the created link.
     *
     * @throws FileAlreadyExistsException If the <code>link</code> already exists.
     * @throws UnsupportedOperationException If the adaptor used does not support symbolic links.
     * @throws OctopusIOException If an I/O error occurred.
     */
    public AbsolutePath createSymbolicLink(AbsolutePath link, AbsolutePath target) throws OctopusIOException;

    /**
     * Deletes an existing path.
     *
     * If path is a symbolic link the symbolic link is removed and the symbolic link's target is not deleted.
     *
     * @param path the path to delete.
     *
     * @throws NoSuchFileExistsException If the <code>path</code> does not exist.
     * @throws OctopusIOException If an I/O error occurred.
     */
    public void delete(AbsolutePath path) throws OctopusIOException;

    /**
     * Tests if a path exists.
     *
     * @param path the path to test.
     *
     * @return If the path exists.
     *
     * @throws OctopusIOException If an I/O error occurred.
     */
    public boolean exists(AbsolutePath path) throws OctopusIOException;

    /**
     * Test if a path represents a directory.
     *
     * @param path the path to test.
     *
     * @return If the path represents a directory.
     *
     * @throws OctopusIOException If an I/O error occurred.
     */
    public boolean isDirectory(AbsolutePath path) throws OctopusIOException;

    /**
     * Create a DirectoryStream that iterates over all entries in the directory <code>dir</code>.
     *
     * @param dir the target directory.
     * @return a new DirectoryStream that iterates over all entries in the given directory.
     *
     * @throws NoSuchFileException If a directory does not exists.
     * @throws IllegalSourcePathException If dir is not a directory.
     * @throws OctopusIOException If an I/O error occurred.
     */
    public DirectoryStream<AbsolutePath> newDirectoryStream(AbsolutePath dir) throws OctopusIOException;

    /**
     * Create a DirectoryStream that iterates over all entries in the directory <code>dir</code> that are accepted by the filter.
     *
     * @param dir the target directory.
     * @param filter the filter.
     *
     * @return a new DirectoryStream that iterates over all entries in the directory <code>dir</code>.
     *
     * @throws NoSuchFileException If a directory does not exists.
     * @throws IllegalSourcePathException If dir is not a directory.
     * @throws OctopusIOException If an I/O error occurred.
     */
    public DirectoryStream<AbsolutePath> newDirectoryStream(AbsolutePath dir, DirectoryStream.Filter filter) throws OctopusIOException;

    /**
     * Create a DirectoryStream that iterates over all PathAttributePair entries in the directory <code>dir</code>.
     *
     * @param dir the target directory.
     *
     * @return a new DirectoryStream that iterates over all PathAttributePair entries in the directory <code>dir</code>.
     *
     * @throws NoSuchFileException If a directory does not exists.
     * @throws IllegalSourcePathException If dir is not a directory.
     * @throws OctopusIOException If an I/O error occurred.
     */
    public DirectoryStream<PathAttributesPair> newAttributesDirectoryStream(AbsolutePath dir) throws OctopusIOException;

    /**
     * Create a DirectoryStream that iterates over all PathAttributePair entries in the directory <code>dir</code> that are
     * accepted by the filter.
     *
     * @param dir the target directory.
     * @param filter the filter.
     *
     * @return a new DirectoryStream that iterates over all entries in the directory <code>dir</code>.
     *
     * @throws NoSuchFileException If a directory does not exists.
     * @throws IllegalSourcePathException If dir is not a directory.
     * @throws OctopusIOException If an I/O error occurred.
     */
    public DirectoryStream<PathAttributesPair> newAttributesDirectoryStream(AbsolutePath dir, DirectoryStream.Filter filter)
            throws OctopusIOException;

    /**
     * Open an existing file and return an {@link InputStream} to read from this file.
     *
     * @param path the existing file to read.
     *
     * @return the {@link InputStream} to read from the file.
     *
     * @throws NoSuchFileException If a file does not exists.
     * @throws IllegalSourcePathException If path not file.
     * @throws OctopusIOException If an I/O error occurred.
     */
    public InputStream newInputStream(AbsolutePath path) throws OctopusIOException;

    /**
     * Open an file and return an {@link OutputStream} to write to this file.
     *
     * If no options are present then this method works as if the CREATE, TRUNCATE_EXISTING, and WRITE options are present.
     *
     * If options are set, the <code>WRITE</code> option must be set.
     *
     * If the file does not exist, it will be created first if the <code>CREATE</code> option is specified.
     *
     * If the <code>CREATE_NEW</code> option is specified, a new file will be created and an exception is thrown if the file
     * already exists.
     *
     * If the <code>APPEND</code> option is specified, data will be appended to the file.
     *
     * If the <code>TRUNCATE_EXISTING</code> option is specified, an existing file will be truncated before data is appended.
     *
     * @param path the target file for the OutputStream.
     * @param options the options to use for opening this file.
     *
     * @return the {@link OutputStream} to write to the file.
     *
     * @throws IllegalSourcePathException If path is not a file.
     * @throws OctopusIOException If an I/O error occurred.
     */
    public OutputStream newOutputStream(AbsolutePath path, OpenOption... options) throws OctopusIOException;

    /**
     * Open an file and return an {@link SeekableByteChannel} to read from or write to this file.
     *
     * Options may not be empty.
     *
     * If the file does not exist, it will be created first if the <code>CREATE</code> option is specified.
     *
     * If the <code>CREATE_NEW</code> option is specified, a new file will be created and an exception is thrown if the file
     * already exists.
     *
     * If the <code>APPEND</code> option is specified, data will be appended to the file.
     *
     * If the <code>TRUNCATE_EXISTING</code> option is specified, an existing file will be truncated before data is appended.
     *
     * The <code>READ</code> and <code>WRITE</code> determine if the file is opened for reading or writing.
     *
     * @param path the target file for the SeekableByteChannel.
     * @param options the options to use for opening this file.
     *
     * @return the {@link SeekableByteChannel} to access the file.
     *
     * @throws IllegalSourcePathException If path is not a file.
     * @throws OctopusIOException If an I/O error occurred.
     */
    public SeekableByteChannel newByteChannel(AbsolutePath path, OpenOption... options) throws OctopusIOException;

    /**
     * Get the {@link FileAttributes} of an existing path.
     *
     * @param path the existing path.
     *
     * @return the FileAttributes of the path.
     *
     * @throws NoSuchFileException If a file does not exists.
     * @throws OctopusIOException If an I/O error occurred.
     */
    public FileAttributes getAttributes(AbsolutePath path) throws OctopusIOException;

    /**
     * Reads the target of a symbolic link (optional operation).
     *
     * @param link the link to read.
     *
     * @return an AbsolutePath representing the target of the link.
     *
     * @throws NoSuchFileException If the link does not exists.
     * @throws IllegalSourcePathException If the source is not a link.
     * @throws OctopusIOException If an I/O error occurred.
     */
    public AbsolutePath readSymbolicLink(AbsolutePath link) throws OctopusIOException;

    /**
     * Updates the file owner and group. Use null for either to keep current owner/group
     */

    /**
     * Set the owner an group of a path.
     *
     * @param path the target path.
     * @param user the new user, or <code>null</code> if unused.
     * @param group the new group, or <code>null</code> if unused.
     *
     * @throws NoSuchFileException If the target path does not exists.
     * @throws OctopusIOException If an I/O error occurred.
     */
    public void setOwner(AbsolutePath path, String user, String group) throws OctopusIOException;

    /**
     * Sets the POSIX permissions of a path.
     *
     * @param path the target path.
     * @param permissions the permissions to set.
     *
     * @throws NoSuchFileException If the target path does not exists.
     * @throws OctopusIOException If an I/O error occurred.
     */
    public void setPosixFilePermissions(AbsolutePath path, Set<PosixFilePermission> permissions) throws OctopusIOException;

    /**
     * Sets the last modified, last access and create time attributes of a path.
     *
     * @param path the target path.
     *
     * @param lastModifiedTime the new last modified time, or <code>-1</code> if unused.
     * @param lastAccessTime the new last access time, or <code>-1</code> if unused.
     * @param createTime the new create time, or <code>-1</code> if unused.
     *
     * @throws NoSuchFileException If the target path does not exists.
     * @throws OctopusIOException If an I/O error occurred.
     */
    public void setFileTimes(AbsolutePath path, long lastModifiedTime, long lastAccessTime, long createTime)
            throws OctopusIOException;
}<|MERGE_RESOLUTION|>--- conflicted
+++ resolved
@@ -16,20 +16,11 @@
 import nl.esciencecenter.octopus.exceptions.UnsupportedOperationException;
 
 /**
-<<<<<<< HEAD
- * Files represents the Files interface of an adaptor.
+ * Files represents the Files interface Octopus.
  *
- * This interface creates various methods for creating and closing FileSystems, creating AbsolutePaths and RelativePaths, and
+ * This interface contains various methods for creating and closing FileSystems, creating AbsolutePaths and RelativePaths, and
  * operations on these Paths.
  *
-=======
- * Files represents the Files interface Octopus. 
- * 
- * This interface contains various methods for creating and closing FileSystems, creating AbsolutePaths and RelativePaths, and
- * operations on these Paths.
- * 
- * @author Niels Drost <N.Drost@esciencecenter.nl>
->>>>>>> f37e46e7
  * @author Jason Maassen <J.Maassen@esciencecenter.nl>
  * @version 1.0
  * @since 1.0
