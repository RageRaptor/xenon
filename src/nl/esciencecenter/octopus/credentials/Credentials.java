--- conflicted
+++ resolved
@@ -26,11 +26,7 @@
      *            the password or passphrase belonging to the key and certificate.
      * @returns an ID for the credential, which can be used to remove it from the credential set again.
      */
-<<<<<<< HEAD
     public Credential newCertificateCredential(String keyfile, String certfile, String username, String password)
-=======
-    public Credential newCertificateCredential(AbsolutePath keyfile, AbsolutePath certfile, String username, String password)
->>>>>>> 5c5fc28f
             throws OctopusException;
 
     /**
