--- conflicted
+++ resolved
@@ -28,36 +28,6 @@
  */
 public class SshUtil {
 
-<<<<<<< HEAD
-    /** read by owner */
-    public static final int READ_OWNER = 00400;
-
-    /** write by owner */
-    public static final int WRITE_OWNER = 00200;
-
-    /** execute/search by owner */
-    public static final int EXEC_OWNER = 00100;
-
-    /** read by group */
-    public  static final int READ_GROUP = 00040;
-
-    /** write by group */
-    public static final int WRITE_GROUP = 00020;
-
-    /** execute/search by group */
-    public static final int EXEC_GROUP = 00010;
-
-    /** read by others */
-    public static final int READ_OTHERS = 00004;
-
-    /** write by others */
-    public static final int WRITE_OTHERS = 00002;
-
-    /** execute/search by others */
-    public static final int EXEC_OTHERS = 00001;
-
-=======
->>>>>>> 9cb567e6
     protected SshUtil() {
         // do not use
     }
@@ -105,97 +75,4 @@
 
         return true;
     }
-<<<<<<< HEAD
-
-    public static Set<PosixFilePermission> bitsToPermissions(int bit) {
-
-        HashSet<PosixFilePermission> result = new HashSet<PosixFilePermission>();
-
-        if ((bit & READ_OWNER) != 0) {
-            result.add(PosixFilePermission.OWNER_READ);
-        }
-        if ((bit & WRITE_OWNER) != 0) {
-            result.add(PosixFilePermission.OWNER_WRITE);
-        }
-        if ((bit & EXEC_OWNER) != 0) {
-            result.add(PosixFilePermission.OWNER_EXECUTE);
-        }
-
-        if ((bit & READ_GROUP) != 0) {
-            result.add(PosixFilePermission.GROUP_READ);
-        }
-        if ((bit & WRITE_GROUP) != 0) {
-            result.add(PosixFilePermission.GROUP_WRITE);
-        }
-        if ((bit & EXEC_GROUP) != 0) {
-            result.add(PosixFilePermission.GROUP_EXECUTE);
-        }
-
-        if ((bit & READ_OTHERS) != 0) {
-            result.add(PosixFilePermission.OTHERS_READ);
-        }
-        if ((bit & WRITE_OTHERS) != 0) {
-            result.add(PosixFilePermission.OTHERS_WRITE);
-        }
-        if ((bit & EXEC_OTHERS) != 0) {
-            result.add(PosixFilePermission.OTHERS_EXECUTE);
-        }
-
-        return result;
-    }
-
-    public static int permissionsToBits(Set<PosixFilePermission> permissions) {
-
-        int bits = 0;
-
-        for (PosixFilePermission p : permissions) {
-
-            switch (p) {
-            case OWNER_READ:
-                bits |= READ_OWNER;
-                break;
-            case OWNER_WRITE:
-                bits |= WRITE_OWNER;
-                break;
-            case OWNER_EXECUTE:
-                bits |= EXEC_OWNER;
-                break;
-            case GROUP_READ:
-                bits |= READ_GROUP;
-                break;
-            case GROUP_WRITE:
-                bits |= WRITE_GROUP;
-                break;
-            case GROUP_EXECUTE:
-                bits |= EXEC_GROUP;
-                break;
-            case OTHERS_READ:
-                bits |= READ_OTHERS;
-                break;
-            case OTHERS_WRITE:
-                bits |= WRITE_OTHERS;
-                break;
-            case OTHERS_EXECUTE:
-                bits |= EXEC_OTHERS;
-                break;
-            }
-        }
-
-        return bits;
-    }
-
-    public static boolean isExecutable(int permissions) {
-        return (permissions & EXEC_OWNER) != 0;
-    }
-
-    public static boolean isReadable(int permissions) {
-        return (permissions & READ_OWNER) != 0;
-    }
-
-    public static boolean isWritable(int permissions) {
-        return (permissions & WRITE_OWNER) != 0;
-    }
-
-=======
->>>>>>> 9cb567e6
 }