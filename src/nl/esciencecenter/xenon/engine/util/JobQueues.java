/*
 * Copyright 2013 Netherlands eScience Center
 *
 * Licensed under the Apache License, Version 2.0 (the "License");
 * you may not use this file except in compliance with the License.
 * You may obtain a copy of the License at
 *
 *      http://www.apache.org/licenses/LICENSE-2.0
 *
 * Unless required by applicable law or agreed to in writing, software
 * distributed under the License is distributed on an "AS IS" BASIS,
 * WITHOUT WARRANTIES OR CONDITIONS OF ANY KIND, either express or implied.
 * See the License for the specific language governing permissions and
 * limitations under the License.
 */

package nl.esciencecenter.xenon.engine.util;

import java.util.Iterator;
import java.util.LinkedList;
import java.util.List;
import java.util.concurrent.ExecutorService;
import java.util.concurrent.Executors;
<<<<<<< HEAD
import java.util.concurrent.atomic.AtomicLong;
=======
import java.util.concurrent.ThreadFactory;
>>>>>>> 10a8fc5a

import nl.esciencecenter.xenon.XenonException;
import nl.esciencecenter.xenon.engine.jobs.JobImplementation;
import nl.esciencecenter.xenon.engine.jobs.JobStatusImplementation;
import nl.esciencecenter.xenon.engine.jobs.QueueStatusImplementation;
import nl.esciencecenter.xenon.files.Files;
import nl.esciencecenter.xenon.files.Path;
import nl.esciencecenter.xenon.jobs.IncompleteJobDescriptionException;
import nl.esciencecenter.xenon.jobs.InvalidJobDescriptionException;
import nl.esciencecenter.xenon.jobs.Job;
import nl.esciencecenter.xenon.jobs.JobDescription;
import nl.esciencecenter.xenon.jobs.JobStatus;
import nl.esciencecenter.xenon.jobs.NoSuchQueueException;
import nl.esciencecenter.xenon.jobs.QueueStatus;
import nl.esciencecenter.xenon.jobs.Scheduler;
import nl.esciencecenter.xenon.jobs.Streams;

import org.slf4j.Logger;
import org.slf4j.LoggerFactory;

/**
 * @author Jason Maassen <J.Maassen@esciencecenter.nl>
 * 
 */
public class JobQueues {

    /**
     * Simple thread factory which returns daemon threads instead of normal threads
     *
     */
    class DaemonThreadFactory implements ThreadFactory {
        public Thread newThread(Runnable runnable) {
            Thread thread = Executors.defaultThreadFactory().newThread(runnable);
            thread.setDaemon(true);
            return thread;
        }
    }

    private static final Logger LOGGER = LoggerFactory.getLogger(JobQueues.class);

    /** The minimal allowed value for the polling delay */
    private static final int MIN_POLLING_DELAY = 100;

    /** The maximum allowed value for the polling delay */
    private static final int MAX_POLLING_DELAY = 60000;

    private final String adaptorName;

    private final Files myFiles;

    private final Scheduler myScheduler;

    private final Path workingDirectory;

    private final List<JobExecutor> singleQ;

    private final List<JobExecutor> multiQ;

    private final List<JobExecutor> unlimitedQ;

    private final ExecutorService singleExecutor;

    private final ExecutorService multiExecutor;

    private final ExecutorService unlimitedExecutor;

    private final long pollingDelay;

    private final InteractiveProcessFactory factory;

    private final AtomicLong jobID = new AtomicLong(0l);

    public JobQueues(String adaptorName, Files myFiles, Scheduler myScheduler, Path workingDirectory,
            InteractiveProcessFactory factory, int multiQThreads, long pollingDelay) throws BadParameterException {

        LOGGER.debug("Creating JobQueues for Adaptor {} with multiQThreads: {} and pollingDelay: {}", adaptorName, multiQThreads,
                pollingDelay);

        this.adaptorName = adaptorName;
        this.myFiles = myFiles;
        this.myScheduler = myScheduler;
        this.workingDirectory = workingDirectory;
        this.factory = factory;
        this.pollingDelay = pollingDelay;
        

        singleQ = new LinkedList<JobExecutor>();
        multiQ = new LinkedList<JobExecutor>();
        unlimitedQ = new LinkedList<JobExecutor>();

        if (multiQThreads < 1) {
            throw new BadParameterException(adaptorName, "Number of slots for the multi queue cannot be smaller than one!");
        }

        if (pollingDelay < MIN_POLLING_DELAY || pollingDelay > MAX_POLLING_DELAY) {
            throw new BadParameterException(adaptorName, "Polling delay must be between " + MIN_POLLING_DELAY + " and "
                    + MAX_POLLING_DELAY + "!");
        }

        ThreadFactory threadFactory = new DaemonThreadFactory();

        unlimitedExecutor = Executors.newCachedThreadPool(threadFactory);
        singleExecutor = Executors.newSingleThreadExecutor(threadFactory);
        multiExecutor = Executors.newFixedThreadPool(multiQThreads, threadFactory);
    }

<<<<<<< HEAD
	public long getCurrentJobID() {
		return jobID.get();
	}
	
=======
    private synchronized int getNextJobID() {
        return jobID++;
    }

    public synchronized int getCurrentJobID() {
        return jobID;
    }

>>>>>>> 10a8fc5a
    private void checkScheduler(Scheduler scheduler) throws XenonException {

        if (scheduler == null) {
            throw new IllegalArgumentException("Adaptor " + adaptorName + ": Scheduler is null!");
        }

        if (scheduler != myScheduler) {
            throw new XenonException(adaptorName, "Scheduler mismatch! " + scheduler + " != " + myScheduler);
        }
    }

    private void getJobs(List<JobExecutor> list, List<Job> out) {
        for (JobExecutor e : list) {
            out.add(e.getJob());
        }
    }

    public String getDefaultQueueName(Scheduler scheduler) throws XenonException {
        return "single";
    }

    public Job[] getJobs(String... queueNames) throws NoSuchQueueException {

        LOGGER.debug("{}: getJobs for queues {}", adaptorName, queueNames);

        LinkedList<Job> out = new LinkedList<Job>();

        if (queueNames == null || queueNames.length == 0) {
            getJobs(singleQ, out);
            getJobs(multiQ, out);
            getJobs(unlimitedQ, out);
        } else {
            for (String name : queueNames) {
                if (name.equals("single")) {
                    getJobs(singleQ, out);
                } else if (name.equals("multi")) {
                    getJobs(multiQ, out);
                } else if (name.equals("unlimited")) {
                    getJobs(unlimitedQ, out);
                } else {
                    throw new NoSuchQueueException(adaptorName, "Queue \"" + name + "\" does not exist");
                }
            }
        }

        LOGGER.debug("{}: getJobs for queues {} returns {}", adaptorName, queueNames, out);

        return out.toArray(new Job[out.size()]);
    }

    private List<JobExecutor> findQueue(String queueName) throws XenonException {

        if (queueName == null || queueName.equals("single")) {
            return singleQ;
        } else if (queueName.equals("multi")) {
            return multiQ;
        } else if (queueName.equals("unlimited")) {
            return unlimitedQ;
        } else {
            throw new XenonException(adaptorName, "Queue \"" + queueName + "\" does not exist!");
        }
    }

    private JobExecutor findJob(List<JobExecutor> queue, Job job) throws XenonException {

        for (JobExecutor e : queue) {
            if (e.getJob().equals(job)) {
                return e;
            }
        }

        throw new XenonException(adaptorName, "Job not found: " + job.getIdentifier());
    }

    private JobExecutor findJob(Job job) throws XenonException {
        return findJob(findQueue(job.getJobDescription().getQueueName()), job);
    }

    private void cleanupJob(List<JobExecutor> queue, Job job) {

        Iterator<JobExecutor> itt = queue.iterator();

        while (itt.hasNext()) {
            JobExecutor e = itt.next();

            if (e.getJob().equals(job)) {
                itt.remove();
                return;
            }
        }
    }

    public JobStatus getJobStatus(Job job) throws XenonException {

        LOGGER.debug("{}: getJobStatus for job {}", adaptorName, job.getIdentifier());

        checkScheduler(job.getScheduler());

        List<JobExecutor> queue = findQueue(job.getJobDescription().getQueueName());
        JobStatus status = findJob(queue, job).getStatus();

        if (status.isDone()) {
            cleanupJob(queue, job);
        }

        return status;
    }

    public JobStatus[] getJobStatuses(Job... jobs) {

        LOGGER.debug("{}: getJobStatuses for jobs {}", adaptorName, jobs);

        JobStatus[] result = new JobStatus[jobs.length];

        for (int i = 0; i < jobs.length; i++) {
            try {
                if (jobs[i] != null) {
                    result[i] = getJobStatus(jobs[i]);
                } else {
                    result[i] = null;
                }
            } catch (XenonException e) {
                result[i] = new JobStatusImplementation(jobs[i], null, null, e, false, false, null);
            }
        }

        return result;
    }

    public JobStatus waitUntilDone(Job job, long timeout) throws XenonException {

        LOGGER.debug("{}: Waiting for job {} for {} ms.", adaptorName, job.getIdentifier(), timeout);

        if (timeout < 0) {
            throw new XenonException(adaptorName, "Illegal timeout " + timeout);
        }

        checkScheduler(job.getScheduler());

        List<JobExecutor> queue = findQueue(job.getJobDescription().getQueueName());
        JobStatus status = findJob(queue, job).waitUntilDone(timeout);

        if (status.isDone()) {
            LOGGER.debug("{}: Job {} is done after {} ms.", adaptorName, job.getIdentifier(), timeout);
            cleanupJob(queue, job);
        } else {
            LOGGER.debug("{}: Job {} is NOT done after {} ms.", adaptorName, job.getIdentifier(), timeout);
        }

        return status;
    }

    public JobStatus waitUntilRunning(Job job, long timeout) throws XenonException {

        LOGGER.debug("{}: Waiting for job {} to start for {} ms.", adaptorName, job.getIdentifier(), timeout);

        if (timeout < 0) {
            throw new XenonException(adaptorName, "Illegal timeout " + timeout);
        }

        checkScheduler(job.getScheduler());

        List<JobExecutor> queue = findQueue(job.getJobDescription().getQueueName());
        JobStatus status = findJob(queue, job).waitUntilRunning(timeout);

        if (status.isDone()) {
            LOGGER.debug("{}: Job {} is done after {} ms.", adaptorName, job.getIdentifier(), timeout);
            cleanupJob(queue, job);
        } else {
            LOGGER.debug("{}: Job {} is NOT done after {} ms.", adaptorName, job.getIdentifier(), timeout);
        }

        return status;
    }

    private void verifyJobDescription(JobDescription description) throws XenonException {

        String queue = description.getQueueName();

        if (queue == null) {
            queue = "single";
            description.setQueueName("single");
        }

        if (!(queue.equals("single") || queue.equals("multi") || queue.equals("unlimited"))) {
            throw new InvalidJobDescriptionException(adaptorName, "Queue " + queue + " not available locally!");
        }

        String executable = description.getExecutable();

        if (executable == null) {
            throw new IncompleteJobDescriptionException(adaptorName, "Executable missing in JobDescription!");
        }

        int nodeCount = description.getNodeCount();

        if (nodeCount != 1) {
            throw new InvalidJobDescriptionException(adaptorName, "Illegal node count: " + nodeCount);
        }

        int processesPerNode = description.getProcessesPerNode();

        if (processesPerNode != 1) {
            throw new InvalidJobDescriptionException(adaptorName, "Illegal processes per node count: " + processesPerNode);
        }

        int maxTime = description.getMaxTime();

        if (maxTime < 0) {
            throw new InvalidJobDescriptionException(adaptorName, "Illegal maximum runtime: " + maxTime);
        }

        if (description.isInteractive()) {

            if (description.getStdin() != null) {
                throw new InvalidJobDescriptionException(adaptorName, "Illegal stdin redirect for interactive job!");
            }

            if (description.getStdout() != null && !description.getStdout().equals("stdout.txt")) {
                throw new InvalidJobDescriptionException(adaptorName, "Illegal stdout redirect for interactive job!");
            }

            if (description.getStderr() != null && !description.getStderr().equals("stderr.txt")) {
                throw new InvalidJobDescriptionException(adaptorName, "Illegal stderr redirect for interactive job!");
            }
        }
    }

    public Job submitJob(JobDescription description) throws XenonException {

        LOGGER.debug("{}: Submitting job", adaptorName);

        verifyJobDescription(description);

        // Copy the JobDescription to ensure that the user doesn't change it after we return. 
        JobDescription copyOfDescription = new JobDescription(description);

        LOGGER.debug("{}: JobDescription verified OK", adaptorName);

        JobImplementation result = new JobImplementation(myScheduler, adaptorName + "-" + jobID.getAndIncrement(), copyOfDescription,
                copyOfDescription.isInteractive(), true);

        LOGGER.debug("{}: Created Job {}", adaptorName, result.getIdentifier());

        JobExecutor executor = new JobExecutor(adaptorName, myFiles, workingDirectory, factory, result, pollingDelay);

        String queueName = copyOfDescription.getQueueName();

        LOGGER.debug("{}: Submitting job to queue {}", adaptorName, queueName);

        // NOTE: the verifyJobDescription ensures that the queueName has a valid value!
        if (queueName.equals("unlimited")) {
            unlimitedQ.add(executor);
            unlimitedExecutor.execute(executor);
        } else if (queueName.equals("multi")) {
            multiQ.add(executor);
            multiExecutor.execute(executor);
        } else {
            // queueName == "single"  
            singleQ.add(executor);
            singleExecutor.execute(executor);
        }

        if (copyOfDescription.isInteractive()) {
            executor.waitUntilRunning(0);

            if (executor.isDone() && !executor.hasRun()) {
                cleanupJob(findQueue(queueName), result);
                throw new XenonException(adaptorName, "Job failed to start!", executor.getError());
            }
        }

        return result;
    }

    public JobStatus cancelJob(Job job) throws XenonException {

        LOGGER.debug("{}: Cancel job {}", adaptorName, job);

        checkScheduler(job.getScheduler());

        List<JobExecutor> queue = findQueue(job.getJobDescription().getQueueName());

        JobExecutor e = findJob(queue, job);

        boolean killed = e.kill();

        JobStatus status = null;

        if (killed) {
            status = e.getStatus();
        } else {
            status = e.waitUntilDone(pollingDelay);
        }

        if (status.isDone()) {
            cleanupJob(queue, job);
        }

        return status;
    }

    public QueueStatus getQueueStatus(Scheduler scheduler, String queueName) throws XenonException {

        LOGGER.debug("{}: getQueueStatus {}:{}", adaptorName, scheduler, queueName);

        if (queueName == null) {
            throw new IllegalArgumentException("Adaptor " + adaptorName + ": Queue name is null!");
        }

        checkScheduler(scheduler);

        if (queueName.equals("single")) {
            return new QueueStatusImplementation(scheduler, "single", null, null);
        } else if (queueName.equals("multi")) {
            return new QueueStatusImplementation(scheduler, "multi", null, null);
        } else if (queueName.equals("unlimited")) {
            return new QueueStatusImplementation(scheduler, "unlimited", null, null);
        } else {
            throw new NoSuchQueueException(adaptorName, "No such queue: " + queueName);
        }
    }

    public QueueStatus[] getQueueStatuses(Scheduler scheduler, String... queueNames) throws XenonException {

        String[] names = queueNames;

        if (names == null) {
            throw new IllegalArgumentException("Adaptor " + adaptorName + ": Queue names are null!");
        }

        if (names.length == 0) {
            names = new String[] { "single", "multi", "unlimited" };
        }

        checkScheduler(scheduler);

        QueueStatus[] result = new QueueStatus[names.length];

        for (int i = 0; i < names.length; i++) {
            try {
                result[i] = getQueueStatus(scheduler, names[i]);
            } catch (XenonException e) {
                result[i] = new QueueStatusImplementation(scheduler, names[i], e, null);
            }
        }

        return result;
    }

    public Streams getStreams(Job job) throws XenonException {
        checkScheduler(job.getScheduler());
        return findJob(job).getStreams();
    }

    public void end() {
        singleExecutor.shutdownNow();
        multiExecutor.shutdownNow();
        unlimitedExecutor.shutdownNow();
    }
}<|MERGE_RESOLUTION|>--- conflicted
+++ resolved
@@ -21,11 +21,8 @@
 import java.util.List;
 import java.util.concurrent.ExecutorService;
 import java.util.concurrent.Executors;
-<<<<<<< HEAD
 import java.util.concurrent.atomic.AtomicLong;
-=======
 import java.util.concurrent.ThreadFactory;
->>>>>>> 10a8fc5a
 
 import nl.esciencecenter.xenon.XenonException;
 import nl.esciencecenter.xenon.engine.jobs.JobImplementation;
@@ -132,21 +129,10 @@
         multiExecutor = Executors.newFixedThreadPool(multiQThreads, threadFactory);
     }
 
-<<<<<<< HEAD
 	public long getCurrentJobID() {
 		return jobID.get();
 	}
 	
-=======
-    private synchronized int getNextJobID() {
-        return jobID++;
-    }
-
-    public synchronized int getCurrentJobID() {
-        return jobID;
-    }
-
->>>>>>> 10a8fc5a
     private void checkScheduler(Scheduler scheduler) throws XenonException {
 
         if (scheduler == null) {
