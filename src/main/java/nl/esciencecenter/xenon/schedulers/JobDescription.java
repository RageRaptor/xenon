--- conflicted
+++ resolved
@@ -64,16 +64,8 @@
     /** The environment variables and their values */
     private final Map<String, String> environment = new HashMap<>(5);
 
-<<<<<<< HEAD
-    /** The number of nodes to run the job on. */
-    private int nodeCount = 1;
-=======
-    /** The job options of this job */
-    private final Map<String, String> jobOptions = new HashMap<>(5);
-
     /** The number of tasks the jobs consists of. */
     private int tasks = 1;
->>>>>>> 97552fd4
 
     /** The number of cores needed per tasks. */
     private int coresPerTask = 1;
@@ -120,16 +112,9 @@
         stderr = original.getStderr();
         workingDirectory = original.getWorkingDirectory();
         environment.putAll(original.getEnvironment());
-<<<<<<< HEAD
-        nodeCount = original.getNodeCount();
-        processesPerNode = original.getProcessesPerNode();
-        threadsPerProcess = original.getThreadsPerProcess();
-=======
-        jobOptions.putAll(original.getJobOptions());
         tasks = original.getTasks();
         coresPerTask = original.getCoresPerTask();
         tasksPerNode = original.getTasksPerNode();
->>>>>>> 97552fd4
         maxMemory = original.getMaxMemory();
         tempSpace = original.getTempSpace();
         startPerTask = original.isStartPerTask();
@@ -187,7 +172,7 @@
     /**
      * Set the number of cores needed for each task.
      *
-     * @param coresPerTask.
+     * @param coresPerTask
      *            the number of cores needed for each task.
      */
     public void setCoresPerTask(int coresPerTask) {
@@ -583,14 +568,8 @@
     public String toString() {
         return "JobDescription [name=" + name + ", queueName=" + queueName + ", executable=" + executable + ", arguments=" + arguments + ", schedulerArguments="
                 + schedulerArguments + ", stdin=" + stdin + ", stdout=" + stdout + ", stderr=" + stderr + ", workingDirectory=" + workingDirectory
-<<<<<<< HEAD
-                + ", environment=" + environment + ", nodeCount=" + nodeCount + ", processesPerNode=" + processesPerNode
-                + ", threadsPerProcess=" + threadsPerProcess + ", maxMemory=" + maxMemory + ", tempSpace=" + tempSpace + ", startSingleProcess="
-                + startSingleProcess + ", maxTime=" + maxRuntime + "]";
-=======
-                + ", environment=" + environment + ", jobOptions=" + jobOptions + ", tasks=" + tasks + ", coresPerTask=" + coresPerTask + ", tasksPerNode="
+                + ", environment=" + environment + ", tasks=" + tasks + ", coresPerTask=" + coresPerTask + ", tasksPerNode="
                 + tasksPerNode + ", maxMemory=" + maxMemory + ", tempSpace=" + tempSpace + ", startPerTask=" + startPerTask + ", maxTime=" + maxRuntime + "]";
->>>>>>> 97552fd4
     }
 
     /* Generated */
