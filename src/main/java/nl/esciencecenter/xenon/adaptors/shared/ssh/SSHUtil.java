--- conflicted
+++ resolved
@@ -49,43 +49,16 @@
 import nl.esciencecenter.xenon.credentials.PasswordCredential;
 
 public class SSHUtil {
-<<<<<<< HEAD
-	
-	private static final Logger LOGGER = LoggerFactory.getLogger(SSHUtil.class);
-
-	private static final int DEFAULT_SSH_PORT = 22;
-	
-	static class PasswordProvider implements FilePasswordProvider {
-
-		private final char [] password;
-		
-		public PasswordProvider(char [] password) {
-			this.password = password;
-		}
-		
-		@Override
-		public String getPassword(String resourceKey) throws IOException {
-			return new String(password);
-		} 
-	}
-	
-	public static SshClient createSSHClient(boolean loadKnownHosts, boolean loadSSHConfig, boolean useSSHAgent, boolean useAgentForwarding) { 
-
-		SshClient client = SshClient.setUpDefaultClient();
-		
-		client.setServerKeyVerifier(AcceptAllServerKeyVerifier.INSTANCE);
-		
-=======
 
     private static final Logger LOGGER = LoggerFactory.getLogger(SSHUtil.class);
 
     private static final int DEFAULT_SSH_PORT = 22;
 
-    private static class PasswordProvider implements FilePasswordProvider {
-
-        private final char [] password;
-
-        public PasswordProvider(char [] password) {
+    static class PasswordProvider implements FilePasswordProvider {
+
+        private final char[] password;
+
+        public PasswordProvider(char[] password) {
             this.password = password;
         }
 
@@ -95,16 +68,17 @@
         }
     }
 
-    public static SshClient createSSHClient(boolean loadKnownHosts, boolean loadSSHConfig, boolean useSSHAgent, boolean useAgentForwarding) {
+    public static SshClient createSSHClient(boolean loadKnownHosts, boolean loadSSHConfig, boolean useSSHAgent,
+            boolean useAgentForwarding) {
 
         SshClient client = SshClient.setUpDefaultClient();
 
         client.setServerKeyVerifier(AcceptAllServerKeyVerifier.INSTANCE);
 
->>>>>>> c58e6c09
-//		if (loadKnownHosts) {
-//			client.setServerKeyVerifier(new DefaultKnownHostsServerKeyVerifier(RejectAllServerKeyVerifier.INSTANCE));
-//		}
+        // if (loadKnownHosts) {
+        // client.setServerKeyVerifier(new
+        // DefaultKnownHostsServerKeyVerifier(RejectAllServerKeyVerifier.INSTANCE));
+        // }
 
         if (loadSSHConfig) {
             client.setHostConfigEntryResolver(DefaultConfigFileHostEntryResolver.INSTANCE);
@@ -154,7 +128,7 @@
         int port = DEFAULT_SSH_PORT;
 
         if (location.contains(":")) {
-            port = Integer.parseInt(location.substring(location.indexOf(":")+1, location.length()));
+            port = Integer.parseInt(location.substring(location.indexOf(":") + 1, location.length()));
         }
 
         if (port <= 0 || port > 65535) {
@@ -164,11 +138,14 @@
         return port;
     }
 
-    public static ClientSession connect(String adaptorName, SshClient client, String location, Credential credential, long timeout) throws XenonException {
-
-        // location should be hostname or hostname:port. If port unset it defaults to port 22
-
-        // Credential may be DEFAULT with username, username/password or username / certificate / passphrase.
+    public static ClientSession connect(String adaptorName, SshClient client, String location, Credential credential,
+            long timeout) throws XenonException {
+
+        // location should be hostname or hostname:port. If port unset it
+        // defaults to port 22
+
+        // Credential may be DEFAULT with username, username/password or
+        // username / certificate / passphrase.
 
         // TODO: Add option DEFAULT with password ?
 
@@ -193,7 +170,8 @@
         ClientSession session = null;
 
         try {
-            // Connect to remote machine and retrieve a session. Will throw exception on timeout
+            // Connect to remote machine and retrieve a session. Will throw
+            // exception on timeout
             session = client.connect(username, host, port).verify(timeout).getSession();
         } catch (IOException e) {
             throw new XenonException(adaptorName, "Connection setup timeout: " + host + ":" + port, e);
@@ -222,12 +200,13 @@
             try {
                 InputStream inputStream = Files.newInputStream(path, IoUtils.EMPTY_OPEN_OPTIONS);
 
-                char [] password = c.getPassword();
+                char[] password = c.getPassword();
 
                 if (password.length == 0) {
                     pair = SecurityUtils.loadKeyPairIdentity(path.toString(), inputStream, null);
                 } else {
-                    pair = SecurityUtils.loadKeyPairIdentity(path.toString(), inputStream, new PasswordProvider(password));
+                    pair = SecurityUtils.loadKeyPairIdentity(path.toString(), inputStream,
+                            new PasswordProvider(password));
                 }
             } catch (Exception e) {
                 throw new XenonException(adaptorName, "Failed to load certificate: " + path, e);
@@ -235,7 +214,8 @@
 
             session.addPublicKeyIdentity(pair);
         } else {
-            throw new InvalidCredentialException(adaptorName, "Unsupported credential type: " + credential.getClass().getName());
+            throw new InvalidCredentialException(adaptorName,
+                    "Unsupported credential type: " + credential.getClass().getName());
         }
 
         // Will throw exception on timeout
@@ -247,14 +227,13 @@
 
         // session.createSftpFileSystem();
 
-
         return session;
     }
 
-    public static Map<String,String> translateProperties(Map<String,String> properties, Set<String> valid,
+    public static Map<String, String> translateProperties(Map<String, String> properties, Set<String> valid,
             String orginalPrefix, String newPrefix) {
 
-        HashMap<String,String> result = new HashMap<>();
+        HashMap<String, String> result = new HashMap<>();
 
         int start = orginalPrefix.length();
 
@@ -275,7 +254,7 @@
         return result;
     }
 
-    public static Set<String> validProperties(XenonPropertyDescription [] properties) {
+    public static Set<String> validProperties(XenonPropertyDescription[] properties) {
 
         HashSet<String> result = new HashSet<>();
 
@@ -286,12 +265,12 @@
         return result;
     }
 
-    public static Map<String,String> sshToSftpProperties(Map<String,String> properties) {
+    public static Map<String, String> sshToSftpProperties(Map<String, String> properties) {
         return translateProperties(properties, validProperties(SftpFileAdaptor.VALID_PROPERTIES),
                 SshSchedulerAdaptor.PREFIX, SftpFileAdaptor.PREFIX);
     }
 
-    public static Map<String,String> sftpToSshProperties(Map<String,String> properties) {
+    public static Map<String, String> sftpToSshProperties(Map<String, String> properties) {
         return translateProperties(properties, validProperties(SshSchedulerAdaptor.VALID_PROPERTIES),
                 SftpFileAdaptor.PREFIX, SshSchedulerAdaptor.PREFIX);
     }
