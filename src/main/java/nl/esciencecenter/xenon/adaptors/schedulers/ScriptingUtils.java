/*
 * Copyright 2013 Netherlands eScience Center
 *
 * Licensed under the Apache License, Version 2.0 (the "License");
 * you may not use this file except in compliance with the License.
 * You may obtain a copy of the License at
 *
 *      http://www.apache.org/licenses/LICENSE-2.0
 *
 * Unless required by applicable law or agreed to in writing, software
 * distributed under the License is distributed on an "AS IS" BASIS,
 * WITHOUT WARRANTIES OR CONDITIONS OF ANY KIND, either express or implied.
 * See the License for the specific language governing permissions and
 * limitations under the License.
 */
package nl.esciencecenter.xenon.adaptors.schedulers;

import java.util.ArrayList;
import java.util.Arrays;
import java.util.Map;

import nl.esciencecenter.xenon.InvalidPropertyException;
import nl.esciencecenter.xenon.UnknownPropertyException;
import nl.esciencecenter.xenon.XenonException;
import nl.esciencecenter.xenon.XenonPropertyDescription;
import nl.esciencecenter.xenon.adaptors.XenonProperties;
import nl.esciencecenter.xenon.adaptors.schedulers.local.LocalSchedulerAdaptor;
import nl.esciencecenter.xenon.adaptors.schedulers.ssh.SshSchedulerAdaptor;
import nl.esciencecenter.xenon.schedulers.IncompleteJobDescriptionException;
import nl.esciencecenter.xenon.schedulers.InvalidJobDescriptionException;
import nl.esciencecenter.xenon.schedulers.JobDescription;

public class ScriptingUtils {

    private ScriptingUtils() {
        throw new IllegalStateException("Utility class");
    }

    public static boolean isLocal(String location) {
        return (location == null || location.length() == 0 || location.equals("/"));
    }

    public static XenonPropertyDescription[] mergeValidProperties(XenonPropertyDescription[]... prop) {

        if (prop == null || prop.length == 0) {
            return new XenonPropertyDescription[0];
        }

        ArrayList<XenonPropertyDescription> tmp = new ArrayList<>();

        for (XenonPropertyDescription[] pa : prop) {
            if (pa != null) {
                tmp.addAll(Arrays.asList(pa));
            }
        }

        return tmp.toArray(new XenonPropertyDescription[tmp.size()]);
    }

<<<<<<< HEAD
    public static XenonProperties getProperties(XenonPropertyDescription[] validProperties, String location, Map<String,String> properties) throws UnknownPropertyException, InvalidPropertyException {
=======
    // public static XenonPropertyDescription [] mergeValidProperties(XenonPropertyDescription[] a, XenonPropertyDescription[] b) {
    // XenonPropertyDescription [] result = Arrays.copyOf(a, a.length + b.length);
    // System.arraycopy(b, 0, result, a.length, b.length);
    // return result;
    // }

    public static XenonProperties getProperties(XenonPropertyDescription[] validProperties, String location, Map<String, String> properties)
            throws UnknownPropertyException, InvalidPropertyException {
>>>>>>> e0bf751b
        if (isLocal(location)) {
            return new XenonProperties(mergeValidProperties(validProperties, LocalSchedulerAdaptor.VALID_PROPERTIES), properties);
        } else {
            return new XenonProperties(mergeValidProperties(validProperties, SshSchedulerAdaptor.VALID_PROPERTIES), properties);
        }
    }

    /**
     * Do some checks on a job description.
     *
     * @param description
     *            the job description to check
     * @param adaptorName
     *            the name of the adaptor. Used when an exception is thrown
     * @throws IncompleteJobDescriptionException
     *             if the description is missing a mandatory value.
     * @throws InvalidJobDescriptionException
     *             if the description contains illegal values.
     */
    public static void verifyJobDescription(JobDescription description, String adaptorName) throws XenonException {
        String executable = description.getExecutable();

        if (executable == null) {
            throw new IncompleteJobDescriptionException(adaptorName, "Executable missing in JobDescription!");
        }

        int nodeCount = description.getNodeCount();

        if (nodeCount < 1) {
            throw new InvalidJobDescriptionException(adaptorName, "Illegal node count: " + nodeCount);
        }

        int processesPerNode = description.getProcessesPerNode();

        if (processesPerNode < 1) {
            throw new InvalidJobDescriptionException(adaptorName, "Illegal processes per node count: " + processesPerNode);
        }

        int maxTime = description.getMaxTime();

        if (maxTime <= 0) {
            throw new InvalidJobDescriptionException(adaptorName, "Illegal maximum runtime: " + maxTime);
        }
    }

    public static void verifyJobOptions(Map<String, String> options, String[] validOptions, String adaptorName) throws InvalidJobDescriptionException {

        // check if all given job options are valid
        for (String option : options.keySet()) {
            boolean found = false;
            for (String validOption : validOptions) {
                if (validOption.equals(option)) {
                    found = true;
                }
            }
            if (!found) {
                throw new InvalidJobDescriptionException(adaptorName, "Given Job option \"" + option + "\" not supported");
            }
        }
    }

    /**
     * Check if the info map for a job exists, contains the expected job ID, and contains the given additional fields
     *
     * @param jobInfo
     *            the info map to check.
     * @param jobIdentifier
     *            the unique identifier of the job.
     * @param adaptorName
     *            name of the current adaptor for error reporting.
     * @param jobIDField
     *            the field which contains the job id.
     * @param additionalFields
     *            any additional fields to check the presence of.
     * @throws XenonException
     *             if any fields are missing or incorrect
     */
    public static void verifyJobInfo(Map<String, String> jobInfo, String jobIdentifier, String adaptorName, String jobIDField, String... additionalFields)
            throws XenonException {
        if (jobInfo == null) {
            // redundant check, calling functions usually already check for this and return null.
            throw new XenonException(adaptorName, "Job " + jobIdentifier + " not found in job info");
        }

        String jobID = jobInfo.get(jobIDField);

        if (jobID == null) {
            throw new XenonException(adaptorName, "Invalid job info. Info does not contain job id");
        }

        if (!jobID.equals(jobIdentifier)) {
            throw new XenonException(adaptorName, "Invalid job info. Found job id \"" + jobID + "\" does not match " + jobIdentifier);
        }

        for (String field : additionalFields) {
            if (!jobInfo.containsKey(field)) {
                throw new XenonException(adaptorName, "Invalid job info. Info does not contain mandatory field \"" + field + "\"");
            }
        }
    }

}<|MERGE_RESOLUTION|>--- conflicted
+++ resolved
@@ -57,18 +57,9 @@
         return tmp.toArray(new XenonPropertyDescription[tmp.size()]);
     }
 
-<<<<<<< HEAD
-    public static XenonProperties getProperties(XenonPropertyDescription[] validProperties, String location, Map<String,String> properties) throws UnknownPropertyException, InvalidPropertyException {
-=======
-    // public static XenonPropertyDescription [] mergeValidProperties(XenonPropertyDescription[] a, XenonPropertyDescription[] b) {
-    // XenonPropertyDescription [] result = Arrays.copyOf(a, a.length + b.length);
-    // System.arraycopy(b, 0, result, a.length, b.length);
-    // return result;
-    // }
-
     public static XenonProperties getProperties(XenonPropertyDescription[] validProperties, String location, Map<String, String> properties)
             throws UnknownPropertyException, InvalidPropertyException {
->>>>>>> e0bf751b
+
         if (isLocal(location)) {
             return new XenonProperties(mergeValidProperties(validProperties, LocalSchedulerAdaptor.VALID_PROPERTIES), properties);
         } else {
