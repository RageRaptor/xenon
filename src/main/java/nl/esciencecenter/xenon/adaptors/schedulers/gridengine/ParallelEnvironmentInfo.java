/*
 * Copyright 2013 Netherlands eScience Center
 *
 * Licensed under the Apache License, Version 2.0 (the "License");
 * you may not use this file except in compliance with the License.
 * You may obtain a copy of the License at
 *
 *      http://www.apache.org/licenses/LICENSE-2.0
 *
 * Unless required by applicable law or agreed to in writing, software
 * distributed under the License is distributed on an "AS IS" BASIS,
 * WITHOUT WARRANTIES OR CONDITIONS OF ANY KIND, either express or implied.
 * See the License for the specific language governing permissions and
 * limitations under the License.
 */
package nl.esciencecenter.xenon.adaptors.schedulers.gridengine;

import static nl.esciencecenter.xenon.adaptors.schedulers.gridengine.GridEngineSchedulerAdaptor.ADAPTOR_NAME;

import java.util.Map;

import nl.esciencecenter.xenon.XenonException;

/**
 * Class that holds some info on parallel environments used in Grid Engine.
 *
 */
class ParallelEnvironmentInfo {

    public enum AllocationRule {
        INTEGER, PE_SLOTS, ROUND_ROBIN, FILL_UP
    }

    private static final String ALLOCATION_PE_SLOTS = "$pe_slots";
    private static final String ALLOCATION_ROUND_ROBIN = "$round_robin";
    private static final String ALLOCATION_FILL_UP = "$fill_up";

    private final String name;
    private final int slots;
    private final AllocationRule allocationRule;
    private final int ppn;

    ParallelEnvironmentInfo(Map<String, String> info) throws XenonException {
        name = info.get("pe_name");

        if (name == null) {
            throw new XenonException(ADAPTOR_NAME, "Cannot find name for parallel environment");
        }

        String slotsValue = info.get("slots");

        if (slotsValue == null) {
            throw new XenonException(ADAPTOR_NAME, "Cannot find slots for parallel environment " + name);
        }

        try {
            slots = Integer.parseInt(slotsValue);
        } catch (NumberFormatException e) {
            throw new XenonException(ADAPTOR_NAME, "Cannot parse slots for parallel environment " + name
                    + ", got " + slotsValue, e);
        }

        String allocationValue = info.get("allocation_rule");

        if (allocationValue == null) {
            throw new XenonException(ADAPTOR_NAME, "Cannot find allocation rule for parallel environment "
                    + name);
        } else if (allocationValue.equals(ALLOCATION_PE_SLOTS)) {
            allocationRule = AllocationRule.PE_SLOTS;
            ppn = 0;
        } else if (allocationValue.equals(ALLOCATION_ROUND_ROBIN)) {
            allocationRule = AllocationRule.ROUND_ROBIN;
            ppn = 0;
        } else if (allocationValue.equals(ALLOCATION_FILL_UP)) {
            allocationRule = AllocationRule.FILL_UP;
            ppn = 0;
        } else {
            allocationRule = AllocationRule.INTEGER;
            try {
                ppn = Integer.parseInt(allocationValue);
            } catch (NumberFormatException e) {
                throw new XenonException(ADAPTOR_NAME, "Cannot parse allocation for parallel environment \""
                        + name + "\", expected a number, got \"" + allocationValue + "\"", e);
            }
        }
    }

    /*
     * Testing constructor.
     */
    ParallelEnvironmentInfo(String name, int slots, AllocationRule allocationRule, int ppn) {
        this.name = name;
        this.slots = slots;
        this.allocationRule = allocationRule;
        this.ppn = ppn;
    }

    public String getName() {
        return name;
    }

    public int getSlots() {
        return slots;
    }

    public AllocationRule getAllocationRule() {
        return allocationRule;
    }

    public int getPpn() {
        return ppn;
    }

    @Override
    public String toString() {
        return "ParallelEnvironmentInfo [name=" + name + ", slots=" + slots + ", allocationRule=" + allocationRule + ", ppn="
                + ppn + "]";
    }

    /**
     * Check if pe can allocate all slots on the same node
     *
     * @param coresPerNode number of cores to reserve on a node
     * @return True if pe can
     */
    boolean canAllocateSingleNode(int coresPerNode) {
<<<<<<< HEAD
        boolean validAllocationRule = (
=======
        return (
>>>>>>> 376dfccf
            allocationRule == AllocationRule.PE_SLOTS
            // TODO check if hosts (of queue) have that many slots
        ) || (
            allocationRule == AllocationRule.INTEGER && ppn >= coresPerNode
<<<<<<< HEAD
        );
        boolean validSlots = slots >= coresPerNode;
        return validAllocationRule && validSlots;
=======
        ) && coresPerNode <= slots;
>>>>>>> 376dfccf
    }

    /**
     * Check if pe can allocate X number of cores per node on Y number of nodes
     *
     * @param coresPerNode number of cores to reserve on each node
     * @param nodes number of nodes to reserve
     * @return True if pe can
     */
    boolean canAllocateMultiNode(int coresPerNode, int nodes) {
<<<<<<< HEAD
        boolean validAllocationRule = allocationRule == AllocationRule.INTEGER && ppn == coresPerNode;
        boolean validSlots = slots >= coresPerNode * nodes;
        return validAllocationRule && validSlots;
=======
        return (
            allocationRule == AllocationRule.INTEGER && ppn == coresPerNode && coresPerNode * nodes <= slots
        );
>>>>>>> 376dfccf
    }
}<|MERGE_RESOLUTION|>--- conflicted
+++ resolved
@@ -124,22 +124,14 @@
      * @return True if pe can
      */
     boolean canAllocateSingleNode(int coresPerNode) {
-<<<<<<< HEAD
-        boolean validAllocationRule = (
-=======
-        return (
->>>>>>> 376dfccf
-            allocationRule == AllocationRule.PE_SLOTS
-            // TODO check if hosts (of queue) have that many slots
+
+        boolean validAllocationRule = ( 
+             allocationRule == AllocationRule.PE_SLOTS // TODO check if hosts (of queue) have that many slots
         ) || (
             allocationRule == AllocationRule.INTEGER && ppn >= coresPerNode
-<<<<<<< HEAD
         );
         boolean validSlots = slots >= coresPerNode;
         return validAllocationRule && validSlots;
-=======
-        ) && coresPerNode <= slots;
->>>>>>> 376dfccf
     }
 
     /**
@@ -150,14 +142,8 @@
      * @return True if pe can
      */
     boolean canAllocateMultiNode(int coresPerNode, int nodes) {
-<<<<<<< HEAD
         boolean validAllocationRule = allocationRule == AllocationRule.INTEGER && ppn == coresPerNode;
         boolean validSlots = slots >= coresPerNode * nodes;
         return validAllocationRule && validSlots;
-=======
-        return (
-            allocationRule == AllocationRule.INTEGER && ppn == coresPerNode && coresPerNode * nodes <= slots
-        );
->>>>>>> 376dfccf
     }
 }