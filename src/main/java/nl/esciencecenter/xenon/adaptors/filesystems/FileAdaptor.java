/**
 * Copyright 2013 Netherlands eScience Center
 *
 * Licensed under the Apache License, Version 2.0 (the "License");
 * you may not use this file except in compliance with the License.
 * You may obtain a copy of the License at
 *
 *      http://www.apache.org/licenses/LICENSE-2.0
 *
 * Unless required by applicable law or agreed to in writing, software
 * distributed under the License is distributed on an "AS IS" BASIS,
 * WITHOUT WARRANTIES OR CONDITIONS OF ANY KIND, either express or implied.
 * See the License for the specific language governing permissions and
 * limitations under the License.
 */
package nl.esciencecenter.xenon.adaptors.filesystems;

import java.util.Map;

import nl.esciencecenter.xenon.XenonException;
import nl.esciencecenter.xenon.XenonPropertyDescription;
import nl.esciencecenter.xenon.adaptors.Adaptor;
import nl.esciencecenter.xenon.credentials.Credential;
import nl.esciencecenter.xenon.filesystems.FileSystem;
import nl.esciencecenter.xenon.filesystems.FileSystemAdaptorDescription;

public abstract class FileAdaptor extends Adaptor implements FileSystemAdaptorDescription {
	
	public static final String ADAPTORS_PREFIX = "xenon.adaptors.file.";
	
	protected FileAdaptor(String name, String description, String [] locations, XenonPropertyDescription [] properties) { 
		super(name, description, locations, properties);
	}

<<<<<<< HEAD
    public String getName() {
        return adaptorDescription.getName();
    }

    public FileSystemAdaptorDescription getAdaptorDescription() {
        // TODO: should include a map of properties ?
        return adaptorDescription;
    }

    public abstract FileSystem createFileSystem(String location, Credential credential, Map<String,String> properties) throws XenonException;

=======
	@Override
	public boolean supportsThirdPartyCopy() { 
		// By default, adaptors do not support third party copy.
		return false;
	}

	@Override
	public boolean canReadSymboliclinks() {
		// By default, adaptors can read symbolic links.
		return true;
	}

	@Override
	public boolean canCreateSymboliclinks() { 
		// By default, adaptors cannot create symbolic links.
		return false;
	}
			
	public abstract FileSystem createFileSystem(String location, Credential credential, Map<String,String> properties) throws XenonException;
	
>>>>>>> 47dcc951
}<|MERGE_RESOLUTION|>--- conflicted
+++ resolved
@@ -32,19 +32,6 @@
 		super(name, description, locations, properties);
 	}
 
-<<<<<<< HEAD
-    public String getName() {
-        return adaptorDescription.getName();
-    }
-
-    public FileSystemAdaptorDescription getAdaptorDescription() {
-        // TODO: should include a map of properties ?
-        return adaptorDescription;
-    }
-
-    public abstract FileSystem createFileSystem(String location, Credential credential, Map<String,String> properties) throws XenonException;
-
-=======
 	@Override
 	public boolean supportsThirdPartyCopy() { 
 		// By default, adaptors do not support third party copy.
@@ -62,8 +49,13 @@
 		// By default, adaptors cannot create symbolic links.
 		return false;
 	}
-			
+
+	@Override
+	public boolean isConnectionless() { 
+		// By default, adaptors require a connection.
+		return false;
+	}
+	
 	public abstract FileSystem createFileSystem(String location, Credential credential, Map<String,String> properties) throws XenonException;
 	
->>>>>>> 47dcc951
 }