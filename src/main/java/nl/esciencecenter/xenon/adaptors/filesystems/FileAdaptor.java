--- conflicted
+++ resolved
@@ -50,19 +50,11 @@
         return false;
     }
 
-<<<<<<< HEAD
-
-	@Override
-	public boolean supportsReadingPosixPermissions() {
-		return false;
-	}
-=======
     @Override
     public boolean isConnectionless() { 
         // By default, adaptors require a connection.
         return false;
     }
->>>>>>> 6599877c
 
     @Override
     public boolean supportsReadingPosixPermissions() {
@@ -86,24 +78,10 @@
 
     public abstract FileSystem createFileSystem(String location, Credential credential, Map<String,String> properties) throws XenonException;
 
-<<<<<<< HEAD
-	@Override
-	public boolean supportsRename() { 
-		return true;
-	}
+  	@Override
+    public boolean needsSizeBeforehand(){
+        return false;
+	  }
 	
-	@Override
-	public boolean canAppend() { 
-	    return true; 
-	}
-
-	@Override
-	public boolean needsSizeBeforehand(){
-		return false;
-	}
-	
-	public abstract FileSystem createFileSystem(String location, Credential credential, Map<String,String> properties) throws XenonException;
-	
-=======
->>>>>>> 6599877c
+    public abstract FileSystem createFileSystem(String location, Credential credential, Map<String,String> properties) throws XenonException;
 }