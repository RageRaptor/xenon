/*
 * Copyright 2013 Netherlands eScience Center
 *
 * Licensed under the Apache License, Version 2.0 (the "License");
 * you may not use this file except in compliance with the License.
 * You may obtain a copy of the License at
 *
 *      http://www.apache.org/licenses/LICENSE-2.0
 *
 * Unless required by applicable law or agreed to in writing, software
 * distributed under the License is distributed on an "AS IS" BASIS,
 * WITHOUT WARRANTIES OR CONDITIONS OF ANY KIND, either express or implied.
 * See the License for the specific language governing permissions and
 * limitations under the License.
 */
package nl.esciencecenter.xenon.adaptors.filesystems.ftp;

import static nl.esciencecenter.xenon.adaptors.filesystems.ftp.FtpFileAdaptor.ADAPTOR_NAME;

import java.io.ByteArrayInputStream;
import java.io.IOException;
import java.io.InputStream;
import java.io.OutputStream;
import java.util.ArrayList;
import java.util.HashSet;
import java.util.List;
import java.util.Set;

import nl.esciencecenter.xenon.adaptors.NotConnectedException;
import org.apache.commons.net.ftp.FTPClient;
import org.apache.commons.net.ftp.FTPConnectionClosedException;
import org.apache.commons.net.ftp.FTPFile;
import org.apache.commons.net.ftp.FTPFileFilters;

import org.slf4j.Logger;
import org.slf4j.LoggerFactory;

import nl.esciencecenter.xenon.UnsupportedOperationException;
import nl.esciencecenter.xenon.XenonException;
import nl.esciencecenter.xenon.adaptors.XenonProperties;
import nl.esciencecenter.xenon.adaptors.filesystems.PathAttributesImplementation;
import nl.esciencecenter.xenon.credentials.Credential;
import nl.esciencecenter.xenon.filesystems.FileSystem;
import nl.esciencecenter.xenon.filesystems.InvalidPathException;
import nl.esciencecenter.xenon.filesystems.Path;
import nl.esciencecenter.xenon.filesystems.PathAttributes;
import nl.esciencecenter.xenon.filesystems.PosixFilePermission;

public class FtpFileSystem extends FileSystem {

	private static final Logger LOGGER = LoggerFactory.getLogger(FtpFileSystem.class);
	
	private static final int[] PERMISSION_TYPES = { FTPFile.READ_PERMISSION, FTPFile.WRITE_PERMISSION, FTPFile.EXECUTE_PERMISSION };
	
	private static final int[] USER_TYPES = { FTPFile.USER_ACCESS, FTPFile.GROUP_ACCESS, FTPFile.WORLD_ACCESS };
	
	private final FTPClient ftpClient;
	private final Credential credential;
	private final FtpFileAdaptor adaptor;

	protected FtpFileSystem(String uniqueID, String name, String location, Path entryPath, 
			FTPClient ftpClient, Credential credential, FtpFileAdaptor adaptor, XenonProperties properties) {
		super(uniqueID, name, location, entryPath, properties);
		this.ftpClient = ftpClient;
		this.credential = credential;
		this.adaptor = adaptor;
	}
	
	@Override
	public void close() throws XenonException {
		LOGGER.debug("close fileSystem = {}", this);

		if (!isOpen()) {
			throw new NotConnectedException(ADAPTOR_NAME, "File system is already closed");
		}

		try {
			ftpClient.disconnect();
		} catch (IOException e) {
			throw new XenonException(ADAPTOR_NAME, "Exception while disconnecting ftp file system.", e);
		}

		super.close();
		
		LOGGER.debug("close OK");
	}

	@Override
	public boolean isOpen() throws XenonException {
		return ftpClient.isConnected();
	}
	
	private HashSet<PosixFilePermission> getPermissions(FTPFile attributes) {
        HashSet<PosixFilePermission> permissions = new HashSet<>();
        for (int userType : USER_TYPES) {
            for (int permissionType : PERMISSION_TYPES) {
                if (attributes.hasPermission(userType, permissionType)) {
                    permissions.add(getPosixFilePermission(userType, permissionType));
                }
            }
        }
        return permissions;
    }

    private PosixFilePermission getPosixFilePermission(int userType, int permissionType) {
        PosixFilePermission permission = null;
        if (userType == FTPFile.USER_ACCESS) {
            if (permissionType == FTPFile.EXECUTE_PERMISSION) {
                permission = PosixFilePermission.OWNER_EXECUTE;
            }
            if (permissionType == FTPFile.WRITE_PERMISSION) {
                permission = PosixFilePermission.OWNER_WRITE;
            }
            if (permissionType == FTPFile.READ_PERMISSION) {
                permission = PosixFilePermission.OWNER_READ;
            }
        }
        if (userType == FTPFile.GROUP_ACCESS) {
            if (permissionType == FTPFile.EXECUTE_PERMISSION) {
                permission = PosixFilePermission.GROUP_EXECUTE;
            }
            if (permissionType == FTPFile.WRITE_PERMISSION) {
                permission = PosixFilePermission.GROUP_WRITE;
            }
            if (permissionType == FTPFile.READ_PERMISSION) {
                permission = PosixFilePermission.GROUP_READ;
            }
        }
        if (userType == FTPFile.WORLD_ACCESS) {
            if (permissionType == FTPFile.EXECUTE_PERMISSION) {
                permission = PosixFilePermission.OTHERS_EXECUTE;
            }
            if (permissionType == FTPFile.WRITE_PERMISSION) {
                permission = PosixFilePermission.OTHERS_WRITE;
            }
            if (permissionType == FTPFile.READ_PERMISSION) {
                permission = PosixFilePermission.OTHERS_READ;
            }
        }
        return permission;
    }

	private PathAttributes convertAttributes(Path path, FTPFile attributes)  { 

		PathAttributesImplementation result = new PathAttributesImplementation();
		
		result.setPath(path);
		result.setDirectory(attributes.isDirectory());
		result.setRegular(attributes.isFile());
		result.setOther(attributes.isUnknown());
		result.setSymbolicLink(attributes.isSymbolicLink());
		
		result.setLastModifiedTime(attributes.getTimestamp().getTimeInMillis());
		result.setCreationTime(attributes.getTimestamp().getTimeInMillis());
		result.setLastAccessTime(attributes.getTimestamp().getTimeInMillis());
		
		result.setSize(attributes.getSize());
		
		Set<PosixFilePermission> permission = getPermissions(attributes);
		
		result.setExecutable(permission.contains(PosixFilePermission.OWNER_EXECUTE));
		result.setReadable(permission.contains(PosixFilePermission.OWNER_READ));
		result.setWritable(permission.contains(PosixFilePermission.OWNER_WRITE));
		
		result.setPermissions(permission);
		
		result.setGroup(attributes.getGroup());
		result.setOwner(attributes.getUser());
		
		return result;
	}

	private void checkClientReply(FTPClient client, String message) throws XenonException {
		
		int replyCode = client.getReplyCode();
		String replyString = client.getReplyString();

		//System.out.println("REPLY " + replyCode + " " + replyString);
		
		if (replyCode >= 100 && replyCode < 300) { 
			return;
		}
		
		//String replyString = ftpClient.getReplyString();
		throw new XenonException(ADAPTOR_NAME, message, new IOException(replyString));
	}

	
	private void checkClientReply(String message) throws XenonException {
		checkClientReply(ftpClient, message);
	}
	
	@Override
	public void rename(Path source, Path target) throws XenonException {

		LOGGER.debug("move source = {} target = {}", source, target);

		assertIsOpen();
		
		assertPathExists(source);
	
		if (areSamePaths(source, target)) {
			return;
		}

		assertPathNotExists(target);
		assertParentDirectoryExists(target);
		
		try { 
			ftpClient.rename(source.toString(), target.toString());
		} catch (Exception e) {
			throw new XenonException(ADAPTOR_NAME, "Failed to rename " + source.toString() + " to " + target.toString(), e);
		}
		
		checkClientReply("Failed to rename " + source.toString() + " to " + target.toString());
	}

	@Override
	public void createDirectory(Path path) throws XenonException {
		LOGGER.debug("createDirectory dir = {}", path);

		assertIsOpen();
		assertPathNotExists(path);
		assertParentDirectoryExists(path);
		
		try { 
			ftpClient.makeDirectory(path.toString());
		} catch (Exception e) {
			throw new XenonException(ADAPTOR_NAME, "Failed to createDirectory " + path.toString(), e);
		}
		
		checkClientReply("Failed to create directory: " + path.toString());
	}

	@Override
	public void createFile(Path path) throws XenonException {
		LOGGER.debug("createFile path = {}", path);
		
		assertIsOpen();
		assertPathNotExists(path);
		assertParentDirectoryExists(path);
		
		try {
			ByteArrayInputStream dummy = new ByteArrayInputStream(new byte[0]);
			ftpClient.storeFile(path.toString(), dummy);
		} catch (Exception e) {
			throw new XenonException(ADAPTOR_NAME, "Failed to createDirectory " + path.toString(), e);
		}

		checkClientReply("Failed to create file: " + path.toString());
	}

	@Override
	public void createSymbolicLink(Path link, Path path) throws XenonException {
		throw new UnsupportedOperationException(ADAPTOR_NAME, "Operation not supported");
	}
	
	@Override
	protected void deleteDirectory(Path path) throws XenonException {

	    assertIsOpen();

		try {
			ftpClient.removeDirectory(path.toString());
		} catch (Exception e) {
			throw new XenonException(ADAPTOR_NAME, "Failed to createDirectory " + path.toString(), e);
		}
		
		checkClientReply("Failed to delete directory: " + path.toString());
	}
	
	@Override
	protected void deleteFile(Path path) throws XenonException {

	    assertIsOpen();

		try {
			ftpClient.deleteFile(path.toString());
		} catch (Exception e) {
			throw new XenonException(ADAPTOR_NAME, "Failed to createDirectory " + path.toString(), e);
		}
		
		checkClientReply("Failed to delete file: " + path.toString());
	}

	
	private boolean fileExists(Path path) throws XenonException {
			    
		try { 
			FTPFile[] listFiles = ftpClient.listFiles(path.toString());
			checkClientReply("Failed to check if file exists: " + path.toString());
			return (listFiles != null && listFiles.length == 1);
		} catch (FTPConnectionClosedException ec) { 
		    throw new NotConnectedException(ADAPTOR_NAME, "Connection closed");
		} catch (Exception e) {
			throw new XenonException(ADAPTOR_NAME, "Failed to check if file exists: " + path.toString() + " " + e.getMessage(), e);
		}
	}

	private boolean directoryExists(Path path) throws XenonException {
		
		try { 
			String originalWorkingDirectory = ftpClient.printWorkingDirectory();
<<<<<<< HEAD
			boolean pathExists = ftpClient.changeWorkingDirectory(path.toString());
			
			// checkClientReply("Failed to check if directory exists: " + path.toString());
			
=======
			boolean pathExists = ftpClient.changeWorkingDirectory(path.getAbsolutePath());
>>>>>>> 2412dbd1
			ftpClient.changeWorkingDirectory(originalWorkingDirectory);
			return pathExists;
        } catch (FTPConnectionClosedException ec) { 
            throw new NotConnectedException(ADAPTOR_NAME, "Connection closed");
		} catch (Exception e) {
			throw new XenonException(ADAPTOR_NAME, "Failed to check if directory exists: " + path.toString(), e);
		}
	}
	
	@Override
	public boolean exists(Path path) throws XenonException {
	    assertIsOpen();
		assertNotNull(path);
		return fileExists(path) || directoryExists(path);
	}
	
	@Override
	protected List<PathAttributes> listDirectory(Path path) throws XenonException {
        assertIsOpen();
	    assertDirectoryExists(path);

	    try {
			ArrayList<PathAttributes> result = new ArrayList<>();
			
			for (FTPFile f : ftpClient.listFiles(path.toString(), FTPFileFilters.NON_NULL)) {
				result.add(convertAttributes(path.resolve(f.getName()), f));
			}
	
			return result;
		} catch (IOException e) {
			throw new XenonException(ADAPTOR_NAME,"Failed to retrieve directory listing of " + path, e);
		}
	}
	
	@Override
	public InputStream readFromFile(Path path) throws XenonException {
		LOGGER.debug("newInputStream path = {}", path);

		assertIsOpen();
		assertPathExists(path);
		assertPathIsFile(path);
			
		// Since FTP connections can only do a single thing a time, we need a new FTPClient to handle the stream.
		FTPClient newClient = adaptor.connect(getLocation(), credential);
		newClient.enterLocalPassiveMode();
		
		try {
			InputStream in = newClient.retrieveFileStream(path.toString());
			
			//if (in == null) { 
				checkClientReply(newClient, "Failed to read from path: " + path.toString());
			//}
			
			return new FtpInputStream(in, newClient);
		} catch (IOException e) {
			throw new XenonException(ADAPTOR_NAME, "Failed to read from path: " + path);
		}
	}
	
	@Override
	public OutputStream writeToFile(Path path, long size) throws XenonException {
		LOGGER.debug("writeToFile path = {} size = {}", path, size);
		
		assertIsOpen();
		assertPathNotExists(path);
		assertParentDirectoryExists(path);
		
		// Since FTP connections can only do a single thing a time, we need a new FTPClient to handle the stream.
		FTPClient newClient = adaptor.connect(getLocation(), credential);
		newClient.enterLocalPassiveMode();
		
		try {
<<<<<<< HEAD
			OutputStream out = newClient.storeFileStream(path.toString());
			
			//if (out == null) { 
				checkClientReply(newClient, "Failed to write to path: " + path.toString());
			//}

=======
		    newClient.setFileType(FTPClient.BINARY_FILE_TYPE);
			OutputStream out = newClient.storeFileStream(path.getAbsolutePath());
			checkClientReply(newClient, "Failed to write to path: " + path.getAbsolutePath());
>>>>>>> 2412dbd1
			return new FtpOutputStream(out, newClient);
		} catch (IOException e) {
			throw new XenonException(ADAPTOR_NAME, "Failed to write to path: " + path);
		}
	}

	@Override
	public OutputStream writeToFile(Path path) throws XenonException {
		return writeToFile(path, -1);
	}

	@Override
	public OutputStream appendToFile(Path path) throws XenonException {
		LOGGER.debug("appendToFile path = {}", path);

		assertIsOpen();
		assertPathExists(path);
		assertPathIsNotDirectory(path);
		
		try {
            // Since FTP connections can only do a single thing a time, we need a new FTPClient to handle the stream.
            FTPClient newClient = adaptor.connect(getLocation(), credential);
            newClient.enterLocalPassiveMode();
			OutputStream out = newClient.appendFileStream(path.toString());
			
			if (out == null) { 
				checkClientReply("Failed to append to path: "+ path.toString());
			}

			return new FtpOutputStream(out, newClient);
		} catch (IOException e) {
			throw new XenonException(ADAPTOR_NAME, "Failed to append to path: " + path);
		}
	}
	
	private FTPFile getFtpFile(Path path) throws XenonException {
		FTPFile ftpFile = getRegularFtpFile(path);
		if (ftpFile == null) {
			ftpFile = getDirectoryFtpFile(path);
		}
		return ftpFile;
	}

	private FTPFile getRegularFtpFile(Path path) throws XenonException {
		
		
//		try {
//			ftpClient.pasv();
//			
//			FTPFile [] result = ftpClient.listFiles(path.toString());
//		
//			String replyString = ftpClient.getReplyString();
//	        int code = ftpClient.getReplyCode();
//			
//			System.out.println("FTP " + replyString + " " + code + " " + result + " " + result.length);
//	        
//		} catch (IOException e) {
//			// TODO Auto-generated catch block
//			e.printStackTrace();
//		}
		
		try { 
			FTPFile [] result = ftpClient.listFiles(path.toString());
			checkClientReply("Failed to retrieve attributes of path: " + path.toString());
			return result[0];
		} catch (IOException e) {
			throw new XenonException(ADAPTOR_NAME, "Failed to retrieve attributes of path: " + path.toString());
		}
		
//		
//		
//		FtpQuery<FTPFile> ftpQuery = new FtpQuery<FTPFile>() {
//			@Override
//			public void doWork(FTPClient ftpClient, String path) throws IOException {
//				setResult(ftpClient.listFiles(path)[0]);
//			}  
//		};
//		ftpQuery.execute(ftpClient, pathToRegularFile, "Failed to retrieve attributes of path");
//		return ftpQuery.getResult();
	}
	
	private FTPFile getDirectoryFtpFile(Path path) throws XenonException {

		try { 
			FTPFile[] result = ftpClient.listDirectories(path.toString());
			checkClientReply("Failed to retrieve attributes of directory");
			return result[0];
		} catch (Exception e) {
			throw new XenonException(ADAPTOR_NAME, "Failed to retrieve attributes of directory: " + path);
		}
			
		
//		
//		
//		
//		FtpQuery<FTPFile> ftpQuery = new FtpQuery<FTPFile>() {
//			@Override
//			public void doWork(FTPClient ftpClient, String path) throws IOException {
//				String targetName = ".";
//				FTPFile[] listFiles = ftpClient.listDirectories(path);
//				for (FTPFile listFile : listFiles) {
//					if (listFile.getName().equals(targetName)) {
//						setResult(listFile);
//						break;
//					}
//				}
//			}
//		};
//		ftpQuery.execute(ftpClient, path, "Failed to retrieve attributes of directory");
//		return ftpQuery.getResult();
	}
	
	@Override
	public PathAttributes getAttributes(Path path) throws XenonException {
		LOGGER.debug("getAttributes path = {}", path);

		assertIsOpen();
		assertPathExists(path);
		
		PathAttributes fileAttributes = convertAttributes(path, getFtpFile(path));
		LOGGER.debug("getAttributes OK result = {}", fileAttributes);
		return fileAttributes;
	}

	@Override
	public Path readSymbolicLink(Path path) throws XenonException {
	    
	    assertNotNull(path);
	    assertIsOpen();

	    FTPFile file = getFtpFile(path);
		
		if (file.getType() != FTPFile.SYMBOLIC_LINK_TYPE) {
			throw new InvalidPathException(ADAPTOR_NAME, "Path is not a symbolic link: " + path);
		}
		
		return new Path(file.getLink());
	}

    @Override
    public void setPosixFilePermissions(Path path, Set<PosixFilePermission> permissions) throws XenonException {
        LOGGER.debug("setPosixFilePermissions path = {} permissions = {}", path, permissions);
        LOGGER.debug("setPosixFilePermissions OK");
        
        assertNotNull(path);
        assertIsOpen();

        if(permissions == null) {
			throw new IllegalArgumentException("Permissions is null");
		}
		throw new UnsupportedOperationException(getAdaptorName(),"FTP does not support changing permissions.");
    }
}<|MERGE_RESOLUTION|>--- conflicted
+++ resolved
@@ -61,6 +61,7 @@
 	protected FtpFileSystem(String uniqueID, String name, String location, Path entryPath, 
 			FTPClient ftpClient, Credential credential, FtpFileAdaptor adaptor, XenonProperties properties) {
 		super(uniqueID, name, location, entryPath, properties);
+		System.out.println(entryPath.toString());
 		this.ftpClient = ftpClient;
 		this.credential = credential;
 		this.adaptor = adaptor;
@@ -196,7 +197,7 @@
 		LOGGER.debug("move source = {} target = {}", source, target);
 
 		assertIsOpen();
-		
+
 		assertPathExists(source);
 	
 		if (areSamePaths(source, target)) {
@@ -285,12 +286,12 @@
 
 	
 	private boolean fileExists(Path path) throws XenonException {
-			    
+
 		try { 
 			FTPFile[] listFiles = ftpClient.listFiles(path.toString());
 			checkClientReply("Failed to check if file exists: " + path.toString());
 			return (listFiles != null && listFiles.length == 1);
-		} catch (FTPConnectionClosedException ec) { 
+		} catch (FTPConnectionClosedException ec) {
 		    throw new NotConnectedException(ADAPTOR_NAME, "Connection closed");
 		} catch (Exception e) {
 			throw new XenonException(ADAPTOR_NAME, "Failed to check if file exists: " + path.toString() + " " + e.getMessage(), e);
@@ -301,17 +302,10 @@
 		
 		try { 
 			String originalWorkingDirectory = ftpClient.printWorkingDirectory();
-<<<<<<< HEAD
 			boolean pathExists = ftpClient.changeWorkingDirectory(path.toString());
-			
-			// checkClientReply("Failed to check if directory exists: " + path.toString());
-			
-=======
-			boolean pathExists = ftpClient.changeWorkingDirectory(path.getAbsolutePath());
->>>>>>> 2412dbd1
 			ftpClient.changeWorkingDirectory(originalWorkingDirectory);
 			return pathExists;
-        } catch (FTPConnectionClosedException ec) { 
+        } catch (FTPConnectionClosedException ec) {
             throw new NotConnectedException(ADAPTOR_NAME, "Connection closed");
 		} catch (Exception e) {
 			throw new XenonException(ADAPTOR_NAME, "Failed to check if directory exists: " + path.toString(), e);
@@ -371,7 +365,7 @@
 	@Override
 	public OutputStream writeToFile(Path path, long size) throws XenonException {
 		LOGGER.debug("writeToFile path = {} size = {}", path, size);
-		
+
 		assertIsOpen();
 		assertPathNotExists(path);
 		assertParentDirectoryExists(path);
@@ -381,18 +375,9 @@
 		newClient.enterLocalPassiveMode();
 		
 		try {
-<<<<<<< HEAD
+		    newClient.setFileType(FTPClient.BINARY_FILE_TYPE);
 			OutputStream out = newClient.storeFileStream(path.toString());
-			
-			//if (out == null) { 
-				checkClientReply(newClient, "Failed to write to path: " + path.toString());
-			//}
-
-=======
-		    newClient.setFileType(FTPClient.BINARY_FILE_TYPE);
-			OutputStream out = newClient.storeFileStream(path.getAbsolutePath());
-			checkClientReply(newClient, "Failed to write to path: " + path.getAbsolutePath());
->>>>>>> 2412dbd1
+			checkClientReply(newClient, "Failed to write to path: " + path.toString());
 			return new FtpOutputStream(out, newClient);
 		} catch (IOException e) {
 			throw new XenonException(ADAPTOR_NAME, "Failed to write to path: " + path);
@@ -511,7 +496,7 @@
 
 		assertIsOpen();
 		assertPathExists(path);
-		
+
 		PathAttributes fileAttributes = convertAttributes(path, getFtpFile(path));
 		LOGGER.debug("getAttributes OK result = {}", fileAttributes);
 		return fileAttributes;
@@ -519,7 +504,7 @@
 
 	@Override
 	public Path readSymbolicLink(Path path) throws XenonException {
-	    
+
 	    assertNotNull(path);
 	    assertIsOpen();
 
@@ -536,7 +521,7 @@
     public void setPosixFilePermissions(Path path, Set<PosixFilePermission> permissions) throws XenonException {
         LOGGER.debug("setPosixFilePermissions path = {} permissions = {}", path, permissions);
         LOGGER.debug("setPosixFilePermissions OK");
-        
+
         assertNotNull(path);
         assertIsOpen();
 
