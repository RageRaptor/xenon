/*
 * Copyright 2013 Netherlands eScience Center
 *
 * Licensed under the Apache License, Version 2.0 (the "License");
 * you may not use this file except in compliance with the License.
 * You may obtain a copy of the License at
 *
 *      http://www.apache.org/licenses/LICENSE-2.0
 *
 * Unless required by applicable law or agreed to in writing, software
 * distributed under the License is distributed on an "AS IS" BASIS,
 * WITHOUT WARRANTIES OR CONDITIONS OF ANY KIND, either express or implied.
 * See the License for the specific language governing permissions and
 * limitations under the License.
 */
package nl.esciencecenter.xenon.adaptors.filesystems.ftp;

import static nl.esciencecenter.xenon.adaptors.filesystems.ftp.FtpFileAdaptor.ADAPTOR_NAME;

import java.io.ByteArrayInputStream;
import java.io.IOException;
import java.io.InputStream;
import java.io.OutputStream;
import java.util.ArrayList;
import java.util.HashSet;
import java.util.List;
import java.util.Set;

import nl.esciencecenter.xenon.adaptors.NotConnectedException;
import org.apache.commons.net.ftp.FTPClient;
import org.apache.commons.net.ftp.FTPFile;
import org.apache.commons.net.ftp.FTPFileFilters;

import org.slf4j.Logger;
import org.slf4j.LoggerFactory;

import nl.esciencecenter.xenon.UnsupportedOperationException;
import nl.esciencecenter.xenon.XenonException;
import nl.esciencecenter.xenon.adaptors.XenonProperties;
import nl.esciencecenter.xenon.adaptors.filesystems.PathAttributesImplementation;
import nl.esciencecenter.xenon.credentials.Credential;
import nl.esciencecenter.xenon.filesystems.FileSystem;
import nl.esciencecenter.xenon.filesystems.InvalidPathException;
import nl.esciencecenter.xenon.filesystems.NoSuchPathException;
import nl.esciencecenter.xenon.filesystems.Path;
import nl.esciencecenter.xenon.filesystems.PathAttributes;
import nl.esciencecenter.xenon.filesystems.PosixFilePermission;

public class FtpFileSystem extends FileSystem {

	private static final Logger LOGGER = LoggerFactory.getLogger(FtpFileSystem.class);
	
	private static final int[] PERMISSION_TYPES = { FTPFile.READ_PERMISSION, FTPFile.WRITE_PERMISSION, FTPFile.EXECUTE_PERMISSION };
	
	private static final int[] USER_TYPES = { FTPFile.USER_ACCESS, FTPFile.GROUP_ACCESS, FTPFile.WORLD_ACCESS };
	
	private final FTPClient ftpClient;
	private final Credential credential;
	private final FtpFileAdaptor adaptor;

	protected FtpFileSystem(String uniqueID, String name, String location, Path entryPath, 
			FTPClient ftpClient, Credential credential, FtpFileAdaptor adaptor, XenonProperties properties) {
		super(uniqueID, name, location, entryPath, properties);
		this.ftpClient = ftpClient;
		this.credential = credential;
		this.adaptor = adaptor;
	}
	
	@Override
	public void close() throws XenonException {
		LOGGER.debug("close fileSystem = {}", this);

		if (!isOpen()) {
			throw new NotConnectedException(ADAPTOR_NAME, "File system is already closed");
		}

		try {
			ftpClient.disconnect();
		} catch (IOException e) {
			throw new XenonException(ADAPTOR_NAME, "Exception while disconnecting ftp file system.", e);
		}

		super.close();
		
		LOGGER.debug("close OK");
	}

	@Override
	public boolean isOpen() throws XenonException {
		return ftpClient.isConnected();
	}
	
	private HashSet<PosixFilePermission> getPermissions(FTPFile attributes) {
        HashSet<PosixFilePermission> permissions = new HashSet<>();
        for (int userType : USER_TYPES) {
            for (int permissionType : PERMISSION_TYPES) {
                if (attributes.hasPermission(userType, permissionType)) {
                    permissions.add(getPosixFilePermission(userType, permissionType));
                }
            }
        }
        return permissions;
    }

    private PosixFilePermission getPosixFilePermission(int userType, int permissionType) {
        PosixFilePermission permission = null;
        if (userType == FTPFile.USER_ACCESS) {
            if (permissionType == FTPFile.EXECUTE_PERMISSION) {
                permission = PosixFilePermission.OWNER_EXECUTE;
            }
            if (permissionType == FTPFile.WRITE_PERMISSION) {
                permission = PosixFilePermission.OWNER_WRITE;
            }
            if (permissionType == FTPFile.READ_PERMISSION) {
                permission = PosixFilePermission.OWNER_READ;
            }
        }
        if (userType == FTPFile.GROUP_ACCESS) {
            if (permissionType == FTPFile.EXECUTE_PERMISSION) {
                permission = PosixFilePermission.GROUP_EXECUTE;
            }
            if (permissionType == FTPFile.WRITE_PERMISSION) {
                permission = PosixFilePermission.GROUP_WRITE;
            }
            if (permissionType == FTPFile.READ_PERMISSION) {
                permission = PosixFilePermission.GROUP_READ;
            }
        }
        if (userType == FTPFile.WORLD_ACCESS) {
            if (permissionType == FTPFile.EXECUTE_PERMISSION) {
                permission = PosixFilePermission.OTHERS_EXECUTE;
            }
            if (permissionType == FTPFile.WRITE_PERMISSION) {
                permission = PosixFilePermission.OTHERS_WRITE;
            }
            if (permissionType == FTPFile.READ_PERMISSION) {
                permission = PosixFilePermission.OTHERS_READ;
            }
        }
        return permission;
    }

	private PathAttributes convertAttributes(Path path, FTPFile attributes)  { 

		PathAttributesImplementation result = new PathAttributesImplementation();
		
		result.setPath(path);
		result.setDirectory(attributes.isDirectory());
		result.setRegular(attributes.isFile());
		result.setOther(attributes.isUnknown());
		result.setSymbolicLink(attributes.isSymbolicLink());
		
		result.setLastModifiedTime(attributes.getTimestamp().getTimeInMillis());
		result.setCreationTime(attributes.getTimestamp().getTimeInMillis());
		result.setLastAccessTime(attributes.getTimestamp().getTimeInMillis());
		
		result.setSize(attributes.getSize());
		
		Set<PosixFilePermission> permission = getPermissions(attributes);
		
		result.setExecutable(permission.contains(PosixFilePermission.OWNER_EXECUTE));
		result.setReadable(permission.contains(PosixFilePermission.OWNER_READ));
		result.setWritable(permission.contains(PosixFilePermission.OWNER_WRITE));
		
		result.setPermissions(permission);
		
		result.setGroup(attributes.getGroup());
		result.setOwner(attributes.getUser());
		
		return result;
	}

	private void checkClientReply(FTPClient client, String message) throws XenonException {
		
		int replyCode = client.getReplyCode();
		String replyString = client.getReplyString();

		//System.out.println("REPLY " + replyCode + " " + replyString);
		
		if (replyCode >= 100 && replyCode < 300) { 
			return;
		}
		
		//String replyString = ftpClient.getReplyString();
		throw new XenonException(ADAPTOR_NAME, message, new IOException(replyString));
	}

	
	private void checkClientReply(String message) throws XenonException {
		checkClientReply(ftpClient, message);
	}
	
	@Override
	public void rename(Path source, Path target) throws XenonException {

		LOGGER.debug("move source = {} target = {}", source, target);

		assertIsOpen();

		assertPathExists(source);
	
		if (areSamePaths(source, target)) {
			return;
		}

		assertPathNotExists(target);
		assertParentDirectoryExists(target);
		
		try { 
			ftpClient.rename(source.toString(), target.toString());
		} catch (Exception e) {
			throw new XenonException(ADAPTOR_NAME, "Failed to rename " + source.toString() + " to " + target.toString(), e);
		}
		
		checkClientReply("Failed to rename " + source.toString() + " to " + target.toString());
	}

	@Override
	public void createDirectory(Path path) throws XenonException {
		LOGGER.debug("createDirectory dir = {}", path);

		assertIsOpen();
		assertPathNotExists(path);
		assertParentDirectoryExists(path);
		
		try { 
			ftpClient.makeDirectory(path.toString());
		} catch (Exception e) {
			throw new XenonException(ADAPTOR_NAME, "Failed to createDirectory " + path.toString(), e);
		}
		
		checkClientReply("Failed to create directory: " + path.toString());
	}

	@Override
	public void createFile(Path path) throws XenonException {
		LOGGER.debug("createFile path = {}", path);
		
		assertIsOpen();
		assertPathNotExists(path);
		assertParentDirectoryExists(path);
		
		try {
			ByteArrayInputStream dummy = new ByteArrayInputStream(new byte[0]);
			ftpClient.storeFile(path.toString(), dummy);
		} catch (Exception e) {
			throw new XenonException(ADAPTOR_NAME, "Failed to createDirectory " + path.toString(), e);
		}

		checkClientReply("Failed to create file: " + path.toString());
	}

	@Override
	public void createSymbolicLink(Path link, Path path) throws XenonException {
		throw new UnsupportedOperationException(ADAPTOR_NAME, "Operation not supported");
	}
	
	@Override
	protected void deleteDirectory(Path path) throws XenonException {

	    assertIsOpen();

		try {
			ftpClient.removeDirectory(path.toString());
		} catch (Exception e) {
			throw new XenonException(ADAPTOR_NAME, "Failed to createDirectory " + path.toString(), e);
		}
		
		checkClientReply("Failed to delete directory: " + path.toString());
	}
	
	@Override
	protected void deleteFile(Path path) throws XenonException {

	    assertIsOpen();

		try {
			ftpClient.deleteFile(path.toString());
		} catch (Exception e) {
			throw new XenonException(ADAPTOR_NAME, "Failed to createDirectory " + path.toString(), e);
		}
		
		checkClientReply("Failed to delete file: " + path.toString());
	}

<<<<<<< HEAD
	
	private boolean fileExists(Path path) throws XenonException {

		try { 
			FTPFile[] listFiles = ftpClient.listFiles(path.toString());
			checkClientReply("Failed to check if file exists: " + path.toString());
			return (listFiles != null && listFiles.length == 1);
		} catch (FTPConnectionClosedException ec) {
		    throw new NotConnectedException(ADAPTOR_NAME, "Connection closed");
		} catch (Exception e) {
			throw new XenonException(ADAPTOR_NAME, "Failed to check if file exists: " + path.toString() + " " + e.getMessage(), e);
		}
=======
	@Override
	public boolean exists(Path path) throws XenonException {
	    
	    try { 
	        getFTPFileInfo(path);
	        return true;
	    } catch (NoSuchPathException e) {
	        return false;
        }
>>>>>>> 6599877c
	}
	
    private FTPFile findFTPFile(FTPFile [] files, Path path) throws NoSuchPathException { 
        
        if (files == null || files.length == 0) { 
            throw new NoSuchPathException(ADAPTOR_NAME, "Path not found: " + path);
        }
        
        String name = path.getFileNameAsString();
        
        for (FTPFile f : files) { 
            
            if (f != null && f.getName().equals(name)) { 
                return f;
            }
        }

<<<<<<< HEAD
	private boolean directoryExists(Path path) throws XenonException {
		
		try { 
			String originalWorkingDirectory = ftpClient.printWorkingDirectory();
			boolean pathExists = ftpClient.changeWorkingDirectory(path.toString());
			ftpClient.changeWorkingDirectory(originalWorkingDirectory);
			return pathExists;
        } catch (FTPConnectionClosedException ec) {
            throw new NotConnectedException(ADAPTOR_NAME, "Connection closed");
		} catch (Exception e) {
			throw new XenonException(ADAPTOR_NAME, "Failed to check if directory exists: " + path.toString(), e);
		}
=======
        throw new NoSuchPathException(ADAPTOR_NAME, "Path not found: " + path);
    }
    
	private FTPFile getFTPFileInfo(Path path) throws XenonException {

	    assertIsOpen();
        assertNotNull(path);

        // We cannot always get the FTPFile of the path directly, behavior of FTP servers seems to vary. Instead, 
        // we get the listing of the parent directory and extract the information we need from there.
        try { 
            Path p = path.getParent();

            String originalWorkingDirectory = ftpClient.printWorkingDirectory();

            if (p == null) {
                p = new Path("/");
            }

            boolean pathExists = ftpClient.changeWorkingDirectory(p.getAbsolutePath());

            if (!pathExists) { 
                // parent must be an existing dir, otherwise dir/path certainly does not exist. 
                throw new NoSuchPathException(ADAPTOR_NAME, "Path not found: " + path);
            }

            FTPFile [] files = ftpClient.listFiles();

            ftpClient.changeWorkingDirectory(originalWorkingDirectory);

            return findFTPFile(files, path);
        } catch (IOException e) {
            throw new XenonException(ADAPTOR_NAME, "Failed to get attributes for path: " + path, e);
        }
>>>>>>> 6599877c
	}
    
	@Override
	public PathAttributes getAttributes(Path path) throws XenonException {
	    LOGGER.debug("getAttributes path = {}", path);
	    return convertAttributes(path, getFTPFileInfo(path));
	}
		
	@Override
	protected List<PathAttributes> listDirectory(Path path) throws XenonException {
        assertIsOpen();
	    assertDirectoryExists(path);

	    try {
			ArrayList<PathAttributes> result = new ArrayList<>();
			
			for (FTPFile f : ftpClient.listFiles(path.toString(), FTPFileFilters.NON_NULL)) {
				result.add(convertAttributes(path.resolve(f.getName()), f));
			}
	
			return result;
		} catch (IOException e) {
			throw new XenonException(ADAPTOR_NAME,"Failed to retrieve directory listing of " + path, e);
		}
	}
	
	@Override
	public InputStream readFromFile(Path path) throws XenonException {
		LOGGER.debug("newInputStream path = {}", path);

		assertIsOpen();
		assertPathExists(path);
		assertPathIsFile(path);
			
		// Since FTP connections can only do a single thing a time, we need a new FTPClient to handle the stream.
		FTPClient newClient = adaptor.connect(getLocation(), credential);
		newClient.enterLocalPassiveMode();
		
		try {
			InputStream in = newClient.retrieveFileStream(path.toString());
			
			//if (in == null) { 
				checkClientReply(newClient, "Failed to read from path: " + path.toString());
			//}
			
			return new FtpInputStream(in, newClient);
		} catch (IOException e) {
			throw new XenonException(ADAPTOR_NAME, "Failed to read from path: " + path);
		}
	}
	
	@Override
	public OutputStream writeToFile(Path path, long size) throws XenonException {
		LOGGER.debug("writeToFile path = {} size = {}", path, size);

		assertIsOpen();
		assertPathNotExists(path);
		assertParentDirectoryExists(path);
		
		// Since FTP connections can only do a single thing a time, we need a new FTPClient to handle the stream.
		FTPClient newClient = adaptor.connect(getLocation(), credential);
		newClient.enterLocalPassiveMode();
		
		try {
		    newClient.setFileType(FTPClient.BINARY_FILE_TYPE);
			OutputStream out = newClient.storeFileStream(path.toString());
			checkClientReply(newClient, "Failed to write to path: " + path.toString());
			return new FtpOutputStream(out, newClient);
		} catch (IOException e) {
			throw new XenonException(ADAPTOR_NAME, "Failed to write to path: " + path);
		}
	}

	@Override
	public OutputStream writeToFile(Path path) throws XenonException {
		return writeToFile(path, -1);
	}

	@Override
	public OutputStream appendToFile(Path path) throws XenonException {
		LOGGER.debug("appendToFile path = {}", path);

		assertIsOpen();
		assertPathExists(path);
		assertPathIsNotDirectory(path);
		
		try {
            // Since FTP connections can only do a single thing a time, we need a new FTPClient to handle the stream.
            FTPClient newClient = adaptor.connect(getLocation(), credential);
            newClient.enterLocalPassiveMode();
			OutputStream out = newClient.appendFileStream(path.toString());
			
			if (out == null) { 
				checkClientReply("Failed to append to path: "+ path.toString());
			}

			return new FtpOutputStream(out, newClient);
		} catch (IOException e) {
			throw new XenonException(ADAPTOR_NAME, "Failed to append to path: " + path);
		}
	}
	
<<<<<<< HEAD
	private FTPFile getFtpFile(Path path) throws XenonException {
		FTPFile ftpFile = getRegularFtpFile(path);
		if (ftpFile == null) {
			ftpFile = getDirectoryFtpFile(path);
		}
		return ftpFile;
	}

	private FTPFile getRegularFtpFile(Path path) throws XenonException {
		
		
//		try {
//			ftpClient.pasv();
//			
//			FTPFile [] result = ftpClient.listFiles(path.toString());
//		
//			String replyString = ftpClient.getReplyString();
//	        int code = ftpClient.getReplyCode();
//			
//			System.out.println("FTP " + replyString + " " + code + " " + result + " " + result.length);
//	        
//		} catch (IOException e) {
//			// TODO Auto-generated catch block
//			e.printStackTrace();
//		}
		
		try { 
			FTPFile [] result = ftpClient.listFiles(path.toString());
			checkClientReply("Failed to retrieve attributes of path: " + path.toString());
			return result[0];
		} catch (IOException e) {
			throw new XenonException(ADAPTOR_NAME, "Failed to retrieve attributes of path: " + path.toString());
		}
		
//		
//		
//		FtpQuery<FTPFile> ftpQuery = new FtpQuery<FTPFile>() {
//			@Override
//			public void doWork(FTPClient ftpClient, String path) throws IOException {
//				setResult(ftpClient.listFiles(path)[0]);
//			}  
//		};
//		ftpQuery.execute(ftpClient, pathToRegularFile, "Failed to retrieve attributes of path");
//		return ftpQuery.getResult();
	}
	
	private FTPFile getDirectoryFtpFile(Path path) throws XenonException {

		try { 
			FTPFile[] result = ftpClient.listDirectories(path.toString());
			checkClientReply("Failed to retrieve attributes of directory");
			return result[0];
		} catch (Exception e) {
			throw new XenonException(ADAPTOR_NAME, "Failed to retrieve attributes of directory: " + path);
		}
			
		
//		
//		
//		
//		FtpQuery<FTPFile> ftpQuery = new FtpQuery<FTPFile>() {
//			@Override
//			public void doWork(FTPClient ftpClient, String path) throws IOException {
//				String targetName = ".";
//				FTPFile[] listFiles = ftpClient.listDirectories(path);
//				for (FTPFile listFile : listFiles) {
//					if (listFile.getName().equals(targetName)) {
//						setResult(listFile);
//						break;
//					}
//				}
//			}
//		};
//		ftpQuery.execute(ftpClient, path, "Failed to retrieve attributes of directory");
//		return ftpQuery.getResult();
	}
	
	@Override
	public PathAttributes getAttributes(Path path) throws XenonException {
		LOGGER.debug("getAttributes path = {}", path);

		assertIsOpen();
		assertPathExists(path);

		PathAttributes fileAttributes = convertAttributes(path, getFtpFile(path));
		LOGGER.debug("getAttributes OK result = {}", fileAttributes);
		return fileAttributes;
	}

	@Override
	public Path readSymbolicLink(Path path) throws XenonException {

	    assertNotNull(path);
	    assertIsOpen();

	    FTPFile file = getFtpFile(path);
=======
	@Override
	public Path readSymbolicLink(Path path) throws XenonException {
	    
	    FTPFile file = getFTPFileInfo(path);
>>>>>>> 6599877c
		
		if (file.getType() != FTPFile.SYMBOLIC_LINK_TYPE) {
			throw new InvalidPathException(ADAPTOR_NAME, "Path is not a symbolic link: " + path);
		}
		
		return new Path(file.getLink());
	}

    @Override
    public void setPosixFilePermissions(Path path, Set<PosixFilePermission> permissions) throws XenonException {
<<<<<<< HEAD
        LOGGER.debug("setPosixFilePermissions path = {} permissions = {}", path, permissions);
        LOGGER.debug("setPosixFilePermissions OK");

        assertNotNull(path);
        assertIsOpen();

        if(permissions == null) {
			throw new IllegalArgumentException("Permissions is null");
		}
		throw new UnsupportedOperationException(getAdaptorName(),"FTP does not support changing permissions.");
=======
        throw new UnsupportedOperationException(getAdaptorName(),"FTP does not support changing permissions.");
>>>>>>> 6599877c
    }
}<|MERGE_RESOLUTION|>--- conflicted
+++ resolved
@@ -283,20 +283,6 @@
 		checkClientReply("Failed to delete file: " + path.toString());
 	}
 
-<<<<<<< HEAD
-	
-	private boolean fileExists(Path path) throws XenonException {
-
-		try { 
-			FTPFile[] listFiles = ftpClient.listFiles(path.toString());
-			checkClientReply("Failed to check if file exists: " + path.toString());
-			return (listFiles != null && listFiles.length == 1);
-		} catch (FTPConnectionClosedException ec) {
-		    throw new NotConnectedException(ADAPTOR_NAME, "Connection closed");
-		} catch (Exception e) {
-			throw new XenonException(ADAPTOR_NAME, "Failed to check if file exists: " + path.toString() + " " + e.getMessage(), e);
-		}
-=======
 	@Override
 	public boolean exists(Path path) throws XenonException {
 	    
@@ -306,7 +292,6 @@
 	    } catch (NoSuchPathException e) {
 	        return false;
         }
->>>>>>> 6599877c
 	}
 	
     private FTPFile findFTPFile(FTPFile [] files, Path path) throws NoSuchPathException { 
@@ -324,20 +309,6 @@
             }
         }
 
-<<<<<<< HEAD
-	private boolean directoryExists(Path path) throws XenonException {
-		
-		try { 
-			String originalWorkingDirectory = ftpClient.printWorkingDirectory();
-			boolean pathExists = ftpClient.changeWorkingDirectory(path.toString());
-			ftpClient.changeWorkingDirectory(originalWorkingDirectory);
-			return pathExists;
-        } catch (FTPConnectionClosedException ec) {
-            throw new NotConnectedException(ADAPTOR_NAME, "Connection closed");
-		} catch (Exception e) {
-			throw new XenonException(ADAPTOR_NAME, "Failed to check if directory exists: " + path.toString(), e);
-		}
-=======
         throw new NoSuchPathException(ADAPTOR_NAME, "Path not found: " + path);
     }
     
@@ -372,7 +343,6 @@
         } catch (IOException e) {
             throw new XenonException(ADAPTOR_NAME, "Failed to get attributes for path: " + path, e);
         }
->>>>>>> 6599877c
 	}
     
 	@Override
@@ -475,109 +445,10 @@
 		}
 	}
 	
-<<<<<<< HEAD
-	private FTPFile getFtpFile(Path path) throws XenonException {
-		FTPFile ftpFile = getRegularFtpFile(path);
-		if (ftpFile == null) {
-			ftpFile = getDirectoryFtpFile(path);
-		}
-		return ftpFile;
-	}
-
-	private FTPFile getRegularFtpFile(Path path) throws XenonException {
-		
-		
-//		try {
-//			ftpClient.pasv();
-//			
-//			FTPFile [] result = ftpClient.listFiles(path.toString());
-//		
-//			String replyString = ftpClient.getReplyString();
-//	        int code = ftpClient.getReplyCode();
-//			
-//			System.out.println("FTP " + replyString + " " + code + " " + result + " " + result.length);
-//	        
-//		} catch (IOException e) {
-//			// TODO Auto-generated catch block
-//			e.printStackTrace();
-//		}
-		
-		try { 
-			FTPFile [] result = ftpClient.listFiles(path.toString());
-			checkClientReply("Failed to retrieve attributes of path: " + path.toString());
-			return result[0];
-		} catch (IOException e) {
-			throw new XenonException(ADAPTOR_NAME, "Failed to retrieve attributes of path: " + path.toString());
-		}
-		
-//		
-//		
-//		FtpQuery<FTPFile> ftpQuery = new FtpQuery<FTPFile>() {
-//			@Override
-//			public void doWork(FTPClient ftpClient, String path) throws IOException {
-//				setResult(ftpClient.listFiles(path)[0]);
-//			}  
-//		};
-//		ftpQuery.execute(ftpClient, pathToRegularFile, "Failed to retrieve attributes of path");
-//		return ftpQuery.getResult();
-	}
-	
-	private FTPFile getDirectoryFtpFile(Path path) throws XenonException {
-
-		try { 
-			FTPFile[] result = ftpClient.listDirectories(path.toString());
-			checkClientReply("Failed to retrieve attributes of directory");
-			return result[0];
-		} catch (Exception e) {
-			throw new XenonException(ADAPTOR_NAME, "Failed to retrieve attributes of directory: " + path);
-		}
-			
-		
-//		
-//		
-//		
-//		FtpQuery<FTPFile> ftpQuery = new FtpQuery<FTPFile>() {
-//			@Override
-//			public void doWork(FTPClient ftpClient, String path) throws IOException {
-//				String targetName = ".";
-//				FTPFile[] listFiles = ftpClient.listDirectories(path);
-//				for (FTPFile listFile : listFiles) {
-//					if (listFile.getName().equals(targetName)) {
-//						setResult(listFile);
-//						break;
-//					}
-//				}
-//			}
-//		};
-//		ftpQuery.execute(ftpClient, path, "Failed to retrieve attributes of directory");
-//		return ftpQuery.getResult();
-	}
-	
-	@Override
-	public PathAttributes getAttributes(Path path) throws XenonException {
-		LOGGER.debug("getAttributes path = {}", path);
-
-		assertIsOpen();
-		assertPathExists(path);
-
-		PathAttributes fileAttributes = convertAttributes(path, getFtpFile(path));
-		LOGGER.debug("getAttributes OK result = {}", fileAttributes);
-		return fileAttributes;
-	}
-
-	@Override
-	public Path readSymbolicLink(Path path) throws XenonException {
-
-	    assertNotNull(path);
-	    assertIsOpen();
-
-	    FTPFile file = getFtpFile(path);
-=======
 	@Override
 	public Path readSymbolicLink(Path path) throws XenonException {
 	    
 	    FTPFile file = getFTPFileInfo(path);
->>>>>>> 6599877c
 		
 		if (file.getType() != FTPFile.SYMBOLIC_LINK_TYPE) {
 			throw new InvalidPathException(ADAPTOR_NAME, "Path is not a symbolic link: " + path);
@@ -588,19 +459,6 @@
 
     @Override
     public void setPosixFilePermissions(Path path, Set<PosixFilePermission> permissions) throws XenonException {
-<<<<<<< HEAD
-        LOGGER.debug("setPosixFilePermissions path = {} permissions = {}", path, permissions);
-        LOGGER.debug("setPosixFilePermissions OK");
-
-        assertNotNull(path);
-        assertIsOpen();
-
-        if(permissions == null) {
-			throw new IllegalArgumentException("Permissions is null");
-		}
-		throw new UnsupportedOperationException(getAdaptorName(),"FTP does not support changing permissions.");
-=======
         throw new UnsupportedOperationException(getAdaptorName(),"FTP does not support changing permissions.");
->>>>>>> 6599877c
     }
 }