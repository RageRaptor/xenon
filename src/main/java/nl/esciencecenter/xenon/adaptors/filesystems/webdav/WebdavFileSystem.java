--- conflicted
+++ resolved
@@ -152,13 +152,7 @@
 
 	private PathAttributes getAttributes(Path path, DavPropertySet p, boolean isDirectory) { 
 
-<<<<<<< HEAD
-		System.out.println("GetAttributes " + path + " " + isDirectory);
-		
-		PathAttributes attributes = new PathAttributes();
-=======
 		PathAttributesImplementation attributes = new PathAttributesImplementation();
->>>>>>> 47dcc951
 		
 		attributes.setPath(path);
 		attributes.setDirectory(isDirectory);
