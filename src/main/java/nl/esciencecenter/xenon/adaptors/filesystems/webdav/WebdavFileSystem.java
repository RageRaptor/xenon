--- conflicted
+++ resolved
@@ -68,10 +68,10 @@
 
     private static final Logger LOGGER = LoggerFactory.getLogger(WebdavFileAdaptor.class);
 
-    class StreamToFileWriter extends Thread { 
-
-        private final String url; 
-        private final InputStream in; 
+    class StreamToFileWriter extends Thread {
+
+        private final String url;
+        private final InputStream in;
 
         StreamToFileWriter(String url, InputStream in) {
             this.url = url;
@@ -80,8 +80,8 @@
             setDaemon(true);
         }
 
-        public void run() { 
-            try { 
+        public void run() {
+            try {
                 client.put(url, in);
             } catch (Exception e) {
 
@@ -99,34 +99,16 @@
         this.server = server;
     }
 
-    private String getFilePath(Path path) { 
-        return server + path.getAbsolutePath();
-    }
-
-<<<<<<< HEAD
-	protected WebdavFileSystem(String uniqueID, String name, String location, String server, Path entryPath,
-			HttpClient client, XenonProperties properties) {
-		super(uniqueID, name, location, entryPath, properties);
-		this.client = client;
-		this.server = server;
-	}
-    
-	private String toFolderPath(Path path) {
-		return server + path.toString() + "/";
-    }
-
-	private String toFilePath(Path path) {
-		return server + path.toString();
-	}
-    
-    private boolean isFolderPath(String path) {
-        return path.endsWith("/");
-=======
-    private String getDirectoryPath(Path path) { 
-        return server + path.getAbsolutePath() + "/";
-    }
-
-    private PathAttributes getAttributes(Path path, DavResource p) { 
+    private String getFilePath(Path path) {
+
+        return server + (path.isAbsolute() ? "" : "/") +  path.toString();
+    }
+
+    private String getDirectoryPath(Path path) {
+        return server + path.toString() + "/";
+    }
+
+    private PathAttributes getAttributes(Path path, DavResource p) {
         PathAttributesImplementation attributes = new PathAttributesImplementation();
 
         attributes.setPath(path);
@@ -135,7 +117,7 @@
 
         attributes.setCreationTime(p.getCreation().getTime());
         attributes.setLastModifiedTime(p.getModified().getTime());
-        attributes.setLastAccessTime(0);
+        attributes.setLastAccessTime(attributes.getLastModifiedTime());
         attributes.setSize(p.getContentLength());
 
         // TODO: no clue if this is right ?
@@ -143,7 +125,6 @@
         attributes.setWritable(false);
 
         return attributes;
->>>>>>> 2412dbd1
     }
 
     @Override
@@ -151,7 +132,7 @@
 
         List<DavResource> list = null;
 
-        try { 
+        try {
             list = client.list(getDirectoryPath(path), 1);
         } catch (Exception e) {
             throw new XenonException(ADAPTOR_NAME, "Failed to list directory: " + path, e);
@@ -159,11 +140,11 @@
 
         ArrayList<PathAttributes> result = new ArrayList<>(list.size());
 
-        String dirPath = path.getAbsolutePath() + "/";
-
-        for (DavResource d : list) { 
+        String dirPath = path.toString() + "/";
+
+        for (DavResource d : list) {
             // The list also returns the directory itself, so ensure we don't return it!
-            if (!dirPath.equals(d.getPath())) { 
+            if (!dirPath.equals(d.getPath())) {
                 String filename = d.getName();
                 result.add(getAttributes(path.resolve(filename), d));
             }
@@ -192,15 +173,15 @@
         assertPathNotExists(target);
 
         PathAttributes a = getAttributes(source);
-        
-        try { 
-            if (a.isDirectory()) { 
+
+        try {
+            if (a.isDirectory()) {
                 client.move(getDirectoryPath(source), getDirectoryPath(target), false);
             } else {
                 client.move(getFilePath(source), getFilePath(target), false);
-            } 
+            }
         } catch (SardineException e) {
-            if (e.getStatusCode() == HttpStatus.SC_MOVED_PERMANENTLY) { 
+            if (e.getStatusCode() == HttpStatus.SC_MOVED_PERMANENTLY) {
                 return;
             }
             throw new XenonException(ADAPTOR_NAME, "Failed to move from " + source + " to " + target, e);
@@ -216,7 +197,7 @@
         assertPathNotExists(dir);
         assertParentDirectoryExists(dir);
 
-        try { 
+        try {
             client.createDirectory(getDirectoryPath(dir));
         } catch (Exception e) {
             throw new XenonException(ADAPTOR_NAME, "Failed to create directory: " + dir, e);
@@ -230,7 +211,7 @@
         assertPathNotExists(file);
         assertParentDirectoryExists(file);
 
-        try { 
+        try {
             client.put(getFilePath(file), new byte[0]);
         } catch (Exception e) {
             throw new XenonException(ADAPTOR_NAME, "Failed to create file: " + file, e);
@@ -244,7 +225,7 @@
 
     @Override
     protected void deleteFile(Path path) throws XenonException {
-        try { 
+        try {
             client.delete(getFilePath(path));
         } catch (Exception e) {
             throw new XenonException(ADAPTOR_NAME, "Failed to delete file: " + path, e);
@@ -262,11 +243,11 @@
 
     @Override
     public boolean exists(Path path) throws XenonException {
-        
+
         assertNotNull(path);
-        
-        try {
-            return client.exists(getDirectoryPath(path)) || client.exists(getFilePath(path)); 
+
+        try {
+            return client.exists(getDirectoryPath(path)) || client.exists(getFilePath(path));
         } catch (IOException e) {
             throw new XenonException(ADAPTOR_NAME, "Failed to check existence of directory: " + path);
         }
@@ -289,8 +270,8 @@
 
         assertParentDirectoryExists(file);
         assertPathNotExists(file);
-        
-        try { 
+
+        try {
             PipedInputStream in = new PipedInputStream(4096);
             PipedOutputStream out = new PipedOutputStream(in);
 
@@ -317,16 +298,16 @@
     public PathAttributes getAttributes(Path path) throws XenonException {
 
         assertPathExists(path);
-        
+
 //        if (directoryExist(path)) {
-//            try { 
+//            try {
 //                List<DavResource> result = client.list(getFilePath(path), 1);
 //
-//                for (DavResource d : result) { 
+//                for (DavResource d : result) {
 //
 //                    String dirPath = path.getAbsolutePath() + "/";
 //
-//                    if (dirPath.equals(d.getPath())) { 
+//                    if (dirPath.equals(d.getPath())) {
 //                        return getAttributes(path, d);
 //                    }
 //                }
@@ -335,13 +316,13 @@
 //            }
 //        } else if (fileExist(path)) {
 
-            try { 
+            try {
                 List<DavResource> result = client.list(getFilePath(path), 0);
                 return getAttributes(path, result.get(0));
             } catch (Exception e) {
                 throw new XenonException(ADAPTOR_NAME, "Failed to get attributes for file: " + path, e);
             }
-//        }    
+//        }
 //        throw new NoSuchPathException(ADAPTOR_NAME, "Path not found: " + path);
     }
 
