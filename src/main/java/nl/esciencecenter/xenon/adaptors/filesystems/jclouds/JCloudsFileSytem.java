--- conflicted
+++ resolved
@@ -27,11 +27,7 @@
 import java.util.Iterator;
 import java.util.NoSuchElementException;
 import java.util.Set;
-<<<<<<< HEAD
-import java.util.Stack;
-import java.util.function.Function;
-=======
->>>>>>> c5faf555
+
 
 import nl.esciencecenter.xenon.adaptors.filesystems.RecursiveListIterator;
 import org.jclouds.blobstore.BlobStoreContext;
@@ -376,30 +372,9 @@
         }
 
         if (!recursive) {
-<<<<<<< HEAD
-            return new Iterable<PathAttributes>() {
-                @Override
-                public Iterator<PathAttributes> iterator() {
-                    return listNonRecursiveIterator(path);
-                }
-            };
-        } else {
-            return new Iterable<PathAttributes>() {
-                @Override
-                public Iterator<PathAttributes> iterator() {
-                    return new RecursiveListIterator(new Function<Path, Iterator<PathAttributes>>() {
-                        @Override
-                        public Iterator<PathAttributes> apply(Path path) {
-                            return listNonRecursiveIterator(path);
-                        }
-                    }, path);
-                }
-            };
-=======
             return () -> listNonRecursiveIterator(bucketEntry);
         } else {
             return () -> new RecursiveListIterator(listNonRecursiveIterator(bucketEntry));
->>>>>>> c5faf555
         }
     }
 
@@ -487,48 +462,4 @@
         throw new UnsupportedOperationException(getAdaptorName(), "POSIX permissions not supported");
     }
 
-<<<<<<< HEAD
-=======
-    private class RecursiveListIterator implements Iterator<PathAttributes> {
-
-        final Deque<Iterator<PathAttributes>> stack;
-
-        public RecursiveListIterator(Iterator<PathAttributes> root) {
-            stack = new ArrayDeque<>();
-            stack.push(root);
-        }
-
-        void popEmpties() {
-            while (!stack.isEmpty()) {
-                if (!stack.peek().hasNext()) {
-                    stack.pop();
-                } else {
-                    return;
-                }
-            }
-        }
-
-        @Override
-        public boolean hasNext() {
-            popEmpties();
-            return !stack.isEmpty();
-        }
-
-        @Override
-        public PathAttributes next() throws NoSuchElementException {
-
-            PathAttributes nxt = stack.peek().next();
-
-            if (nxt == null) {
-                throw new NoSuchElementException("No more elements");
-            }
-
-            if (nxt.isDirectory()) {
-                stack.push(listNonRecursiveIterator(toBucketEntry(nxt.getPath())));
-            }
-            popEmpties();
-            return nxt;
-        }
-    }
->>>>>>> c5faf555
 }