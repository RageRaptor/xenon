--- conflicted
+++ resolved
@@ -63,15 +63,9 @@
 
     boolean open;
 
-<<<<<<< HEAD
-    public JCloudsFileSytem(String uniqueID, String adaptorName, String endPoint, Path workingDir, BlobStoreContext context, String bucket, int bufferSize,
-                            XenonProperties properties) {
-        super(uniqueID, adaptorName, endPoint, workingDir, bufferSize, properties);
-=======
     public JCloudsFileSytem(String uniqueID, String adaptorName, String endPoint, Credential credential, Path workingDir, BlobStoreContext context,
             String bucket, int bufferSize, XenonProperties properties) {
         super(uniqueID, adaptorName, endPoint, credential, workingDir, bufferSize, properties);
->>>>>>> a5da915e
         this.context = context;
         this.bucket = bucket;
         this.adaptorName = adaptorName;
