--- conflicted
+++ resolved
@@ -34,10 +34,7 @@
 import java.util.concurrent.TimeUnit;
 import java.util.concurrent.TimeoutException;
 
-<<<<<<< HEAD
-=======
 import nl.esciencecenter.xenon.UnknownAdaptorException;
->>>>>>> 47dcc951
 import nl.esciencecenter.xenon.UnsupportedOperationException;
 import nl.esciencecenter.xenon.XenonException;
 import nl.esciencecenter.xenon.adaptors.NotConnectedException;
@@ -49,7 +46,6 @@
 import nl.esciencecenter.xenon.adaptors.filesystems.webdav.WebdavFileAdaptor;
 import nl.esciencecenter.xenon.credentials.Credential;
 import nl.esciencecenter.xenon.credentials.DefaultCredential;
-import nl.esciencecenter.xenon.InvalidAdaptorException;
 import nl.esciencecenter.xenon.InvalidCredentialException;
 import nl.esciencecenter.xenon.InvalidLocationException;
 import nl.esciencecenter.xenon.InvalidPropertyException;
@@ -87,11 +83,7 @@
 	private static FileAdaptor getAdaptorByName(String adaptorName) throws XenonException {
 
 		if (adaptorName == null || adaptorName.trim().isEmpty()) {
-<<<<<<< HEAD
 			throw new IllegalArgumentException("Adaptor name may not be null or empty");
-=======
-			throw new UnknownAdaptorException(COMPONENT_NAME, "Adaptor name may not be null or empty");
->>>>>>> 47dcc951
 		}
 
 		FileAdaptor adaptor = adaptors.get(adaptorName);
@@ -127,10 +119,6 @@
 		private final long bytesToCopy;
 		private final long bytesCopied;
 
-<<<<<<< HEAD
-		for (int i=0;i<names.length;i++) {
-			result[i] = getAdaptorDescription(names[i]);
-=======
 		public CopyStatusImplementation(String copyIdentifier, String state, long bytesToCopy, long bytesCopied, Throwable exception) {
 			super();
 			this.copyIdentifier = copyIdentifier;
@@ -138,7 +126,6 @@
 			this.bytesToCopy = bytesToCopy;
 			this.bytesCopied = bytesCopied;
 			this.exception = exception;
->>>>>>> 47dcc951
 		}
 
 		@Override
@@ -189,15 +176,6 @@
 	}
 	
 	/**
-<<<<<<< HEAD
-	 * Create a new FileSystem that represents a (possibly remote) data store
-	 * at the <code>location</code> using the <code>credentials</code> to get
-	 * access. Make sure to always close {@code FileSystem} instances by calling
-	 * {@code close(FileSystem)} when you no longer need them, otherwise their
-	 * associated resources remain allocated.
-	 *
-	 * @param type
-=======
 	 * Create a new FileSystem using the <code>adaptor</code> that connects to a data store 
 	 * at <code>location</code> using the <code>credentials</code> to get access. Use 
 	 * <code>properties</code> to (optionally) configure the FileSystem when it is created.  
@@ -207,7 +185,6 @@
 	 * associated resources remain allocated.
 	 * 
 	 * @param adaptor
->>>>>>> 47dcc951
 	 *            the type of file system to connect to (e.g. "sftp" or "webdav")
 	 * @param location
 	 *            the location of the FileSystem.
@@ -232,11 +209,7 @@
 	 * @throws XenonException
 	 *             If the creation of the FileSystem failed.
 	 */
-<<<<<<< HEAD
-	public static FileSystem create(String type, String location, Credential credential, Map<String, String> properties)
-=======
 	public static FileSystem create(String adaptor, String location, Credential credential, Map<String, String> properties) 
->>>>>>> 47dcc951
 			throws XenonException {
 		return getAdaptorByName(adaptor).createFileSystem(location, credential, properties);
 	}
@@ -1233,13 +1206,7 @@
 			ex = new XenonException(getAdaptorName(), "Copy cancelled by user");
 			state = "FAILED";
 		}
-<<<<<<< HEAD
-
-		return new CopyStatus(copyIdentifier, state, copy.callback.bytesToCopy, copy.callback.bytesCopied, ex);
-=======
-		
 		return new CopyStatusImplementation(copyIdentifier, state, copy.callback.bytesToCopy, copy.callback.bytesCopied, ex);
->>>>>>> 47dcc951
 	}
 
 	/**
@@ -1299,13 +1266,8 @@
 		if (copy.future.isDone()) {
 			pendingCopies.remove(copyIdentifier);
 		}
-<<<<<<< HEAD
-
-		return new CopyStatus(copyIdentifier, state, copy.callback.bytesToCopy, copy.callback.bytesCopied, ex);
-=======
-		
+
 		return new CopyStatusImplementation(copyIdentifier, state, copy.callback.bytesToCopy, copy.callback.bytesCopied, ex);
->>>>>>> 47dcc951
 	}
 
 	/**
@@ -1352,15 +1314,9 @@
 			}
 		} else if (copy.callback.isStarted()) {
 			state = "RUNNING";
-<<<<<<< HEAD
-		}
-
-		return new CopyStatus(copyIdentifier, state, copy.callback.bytesToCopy, copy.callback.bytesCopied, ex);
-=======
-		}		
-			
+		}
+
 		return new CopyStatusImplementation(copyIdentifier, state, copy.callback.bytesToCopy, copy.callback.bytesCopied, ex);
->>>>>>> 47dcc951
 	}
 
 	protected void assertNotNull(Path path) {
