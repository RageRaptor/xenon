--- conflicted
+++ resolved
@@ -1602,11 +1602,7 @@
 
 		if (parent != null) {
 		    assertDirectoryExists(parent);
-<<<<<<< HEAD
-		}
-=======
-                }	
->>>>>>> 3b596686
+		}
 	}
 
 	protected void assertFileIsSymbolicLink(Path link) throws XenonException {
