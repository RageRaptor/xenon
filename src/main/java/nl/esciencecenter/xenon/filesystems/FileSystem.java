--- conflicted
+++ resolved
@@ -698,25 +698,14 @@
 				}
 			} else {
 				if (itt.iterator().hasNext()) {
-<<<<<<< HEAD
-					
+
 					System.out.println("NOT EMPTY " + path.toString());
-					
+
 					for (PathAttributes p : itt) {
 						System.out.println(" -- " + p.getPath().toString());
-					}	
-		
+					}
+
 					throw new DirectoryNotEmptyException(getAdaptorName(), "Directory not empty: " + path.toString());
-=======
-
-					System.out.println("NOT EMPTY " + path.getAbsolutePath());
-
-					for (PathAttributes p : itt) {
-						System.out.println(" -- " + p.getPath().getAbsolutePath());
-					}
-
-					throw new DirectoryNotEmptyException(getAdaptorName(), "Directory not empty: " + path.getAbsolutePath());
->>>>>>> 2412dbd1
 				}
 			}
 
@@ -1560,9 +1549,9 @@
 	}
 
 	protected void assertPathIsNotDirectory(Path path) throws XenonException{
-		
+
 	    assertNotNull(path);
-		
+
 		if(exists(path)){
 
 			PathAttributes a = getAttributes(path);
@@ -1609,7 +1598,8 @@
 	protected void assertParentDirectoryExists(Path path) throws XenonException {
 
 		assertNotNull(path);
-
+        System.out.println("Me : " + path) ;
+        System.out.println("Dad: " + path.getParent());
 		Path parent = path.getParent();
 
 		if (parent == null) {
@@ -1628,11 +1618,11 @@
 	}
 
 	protected void assertIsOpen() throws XenonException {
-	    if (!isOpen()) { 
+	    if (!isOpen()) {
 	        throw new NotConnectedException(getAdaptorName(), "Connection is closed");
 	    }
     }
-	
+
 	protected boolean areSamePaths(Path source, Path target) {
 
 		if (source == null) {
