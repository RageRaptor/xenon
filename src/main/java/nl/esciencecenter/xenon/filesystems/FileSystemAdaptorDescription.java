/**
 * Copyright 2013 Netherlands eScience Center
 *
 * Licensed under the Apache License, Version 2.0 (the "License");
 * you may not use this file except in compliance with the License.
 * You may obtain a copy of the License at
 *
 *      http://www.apache.org/licenses/LICENSE-2.0
 *
 * Unless required by applicable law or agreed to in writing, software
 * distributed under the License is distributed on an "AS IS" BASIS,
 * WITHOUT WARRANTIES OR CONDITIONS OF ANY KIND, either express or implied.
 * See the License for the specific language governing permissions and
 * limitations under the License.
 */

package nl.esciencecenter.xenon.filesystems;

import java.util.Arrays;

import nl.esciencecenter.xenon.AdaptorDescription;
import nl.esciencecenter.xenon.XenonPropertyDescription;

/**
 * @version 1.0
 * @since 1.0
 *
 */
public class FileSystemAdaptorDescription extends AdaptorDescription {

	private final boolean supportsThirdPartyCopy;
<<<<<<< HEAD
	private final boolean supportsSymbolicLinks;
	
    public FileSystemAdaptorDescription(String name, String description, String[] supportedLocations,
			XenonPropertyDescription[] supportedProperties, boolean supportsThirdPartyCopy, boolean supportsSymbolicLinks) {
		super(name, description, supportedLocations, supportedProperties);
		this.supportsThirdPartyCopy = supportsThirdPartyCopy;
		this.supportsSymbolicLinks = supportsSymbolicLinks;
=======
	private final boolean readSymbolicLinks;
	private final boolean createSymbolicLinks;
	
    public FileSystemAdaptorDescription(String name, String description, String[] supportedLocations,
			XenonPropertyDescription[] supportedProperties, boolean supportsThirdPartyCopy, boolean readSymbolicLinks, boolean createSymbolicLinks) {
		super(name, description, supportedLocations, supportedProperties);
		this.supportsThirdPartyCopy = supportsThirdPartyCopy;
		this.readSymbolicLinks = readSymbolicLinks;
		this.createSymbolicLinks = createSymbolicLinks;
>>>>>>> 38d59d84
	}

	/**
     * Does this scheme support third party copy ?
     * 
     * In third party copy, a file is copied between two remote locations, without passing through the local machine first.  
     * 
     * @return
     *          if this scheme supports third party copy.
     */
    public boolean supportsThirdPartyCopy() { 
    	return supportsThirdPartyCopy;
    }
    
    public boolean canReadSymboliclinks() {
    	return readSymbolicLinks;
	}
    
    public boolean canCreateSymboliclinks() {
    	return createSymbolicLinks;
	}
    
    @Override
    public String toString() {
        return "FileAdaptorDescription [name=" + getName() + ", description=" + getDescription() + 
        		", supportedLocations=" + Arrays.toString(getSupportedLocations()) +
        		", supportedProperties=" + Arrays.toString(getSupportedProperties()) +  
        		", supportsThirdPartyCopy=" + supportsThirdPartyCopy + "]";
    }

<<<<<<< HEAD
	public boolean supportsSymboliclinks() {
    	return supportsSymbolicLinks;
	}

	public boolean supportsNullFileSystemLocation() {
    	return false;
	}

	public boolean isConnectionless() {
    	return false;
	}
=======
	
>>>>>>> 38d59d84
}<|MERGE_RESOLUTION|>--- conflicted
+++ resolved
@@ -29,15 +29,6 @@
 public class FileSystemAdaptorDescription extends AdaptorDescription {
 
 	private final boolean supportsThirdPartyCopy;
-<<<<<<< HEAD
-	private final boolean supportsSymbolicLinks;
-	
-    public FileSystemAdaptorDescription(String name, String description, String[] supportedLocations,
-			XenonPropertyDescription[] supportedProperties, boolean supportsThirdPartyCopy, boolean supportsSymbolicLinks) {
-		super(name, description, supportedLocations, supportedProperties);
-		this.supportsThirdPartyCopy = supportsThirdPartyCopy;
-		this.supportsSymbolicLinks = supportsSymbolicLinks;
-=======
 	private final boolean readSymbolicLinks;
 	private final boolean createSymbolicLinks;
 	
@@ -47,7 +38,6 @@
 		this.supportsThirdPartyCopy = supportsThirdPartyCopy;
 		this.readSymbolicLinks = readSymbolicLinks;
 		this.createSymbolicLinks = createSymbolicLinks;
->>>>>>> 38d59d84
 	}
 
 	/**
@@ -78,19 +68,7 @@
         		", supportsThirdPartyCopy=" + supportsThirdPartyCopy + "]";
     }
 
-<<<<<<< HEAD
-	public boolean supportsSymboliclinks() {
-    	return supportsSymbolicLinks;
-	}
+    // TODO: Fix me! Bad default, no way to set!
+    public boolean isConnectionless() { return true; }
 
-	public boolean supportsNullFileSystemLocation() {
-    	return false;
-	}
-
-	public boolean isConnectionless() {
-    	return false;
-	}
-=======
-	
->>>>>>> 38d59d84
 }