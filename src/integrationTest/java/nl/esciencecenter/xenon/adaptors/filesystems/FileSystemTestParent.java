/*
 * Copyright 2013 Netherlands eScience Center
 *
 * Licensed under the Apache License, Version 2.0 (the "License");
 * you may not use this file except in compliance with the License.
 * You may obtain a copy of the License at
 *
 *      http://www.apache.org/licenses/LICENSE-2.0
 *
 * Unless required by applicable law or agreed to in writing, software
 * distributed under the License is distributed on an "AS IS" BASIS,
 * WITHOUT WARRANTIES OR CONDITIONS OF ANY KIND, either express or implied.
 * See the License for the specific language governing permissions and
 * limitations under the License.
 */
package nl.esciencecenter.xenon.adaptors.filesystems;


import nl.esciencecenter.xenon.XenonException;
<<<<<<< HEAD
import nl.esciencecenter.xenon.adaptors.NotConnectedException;
=======
>>>>>>> 92573251
import nl.esciencecenter.xenon.filesystems.CopyMode;
import nl.esciencecenter.xenon.filesystems.CopyStatus;
import nl.esciencecenter.xenon.filesystems.DirectoryNotEmptyException;
import nl.esciencecenter.xenon.filesystems.FileSystem;
import nl.esciencecenter.xenon.filesystems.FileSystemAdaptorDescription;
import nl.esciencecenter.xenon.filesystems.InvalidPathException;
import nl.esciencecenter.xenon.filesystems.NoSuchCopyException;
import nl.esciencecenter.xenon.filesystems.NoSuchPathException;
import nl.esciencecenter.xenon.filesystems.Path;
import nl.esciencecenter.xenon.filesystems.PathAlreadyExistsException;
import nl.esciencecenter.xenon.filesystems.PathAttributes;
import nl.esciencecenter.xenon.filesystems.PosixFilePermission;
import nl.esciencecenter.xenon.utils.OutputReader;
import org.junit.After;
import org.junit.Before;
import org.junit.Ignore;
import org.junit.Rule;
import org.junit.Test;
import org.junit.rules.ExpectedException;
import org.junit.rules.Timeout;

import java.io.ByteArrayOutputStream;
import java.io.IOException;
import java.io.InputStream;
import java.io.OutputStream;
import java.util.Arrays;
import java.util.EnumSet;
import java.util.HashSet;
import java.util.Iterator;
import java.util.Map;
import java.util.Set;

import static org.junit.Assert.assertEquals;
import static org.junit.Assert.assertFalse;
import static org.junit.Assert.assertNotNull;
import static org.junit.Assert.assertTrue;
import static org.junit.Assert.fail;
<<<<<<< HEAD
import static org.junit.Assume.assumeFalse;
=======
>>>>>>> 92573251
import static org.junit.Assume.assumeTrue;

public abstract class FileSystemTestParent {

    public static final String TEST_DIR = "xenon_test";

    private Path testRoot;

    protected FileSystem fileSystem;
    private FileSystemAdaptorDescription description;
    private LocationConfig locationConfig;
    protected Path testDir;

    private static long counter = 0;

    private static long getNextCounter() {
        return counter++;
    }

    @Rule
    public Timeout globalTimeout = Timeout.seconds(60); // 60 seconds max per method tested

    @Rule
    public final ExpectedException exception = ExpectedException.none();

    @Before
    public void setup() throws XenonException {
        fileSystem = setupFileSystem();
        description = setupDescription();
        locationConfig = setupLocationConfig(fileSystem);

        Path root = locationConfig.getWritableTestDir();

        //System.out.println("ROOT=" + root);

        assertNotNull(root);

        testRoot = root.resolve(TEST_DIR);

        //System.out.println("TEST_ROOT=" + testRoot);

        if (fileSystem.exists(testRoot)) {
            fileSystem.delete(testRoot, true);
        }
        fileSystem.createDirectory(testRoot);

        testDir = null;
    }

    protected abstract LocationConfig setupLocationConfig(FileSystem fileSystem);

    @After
    public void cleanup() throws XenonException {
        try {
            if (!fileSystem.isOpen()) {
<<<<<<< HEAD
                fileSystem = setupFileSystem();
=======
>>>>>>> 92573251
                return;
            }

            if (testRoot != null && fileSystem.exists(testRoot)) {
                fileSystem.delete(testRoot, true);
            }
        } finally {
            try {
                fileSystem.close();
            } catch (Exception ex) {
                // that's fine
            }
        }
    }

    public abstract FileSystem setupFileSystem() throws XenonException;

    private FileSystemAdaptorDescription setupDescription() throws XenonException {
        String name = fileSystem.getAdaptorName();
        return FileSystem.getAdaptorDescription(name);
    }

    @Test
    public void exists_fileDoesExist_fileExists() throws XenonException {
        Path path = locationConfig.getExistingPath();
        assertTrue(path.getAbsolutePath(), fileSystem.exists(path));
    }

    @Test
    public void readSymbolicLink_linkToExistingFile_targetMatches() throws XenonException {
        assumeTrue("Does not support reading of symlinks", description.canReadSymboliclinks());
        Map.Entry<Path, Path> linkTarget = locationConfig.getSymbolicLinksToExistingFile();
        Path target = fileSystem.readSymbolicLink(linkTarget.getKey());
        Path expectedTarget = linkTarget.getValue();
        assertEquals(target, expectedTarget);
    }


    public Path resolve(String... path) throws XenonException {
        return testRoot.resolve(new Path(path));
    }

    private void copySync(Path source, Path target, CopyMode mode, boolean recursive) throws Throwable{
        String s = fileSystem.copy(source,fileSystem,target,mode,recursive);
        CopyStatus status = fileSystem.waitUntilDone(s, 1000);
        if(status.hasException()){
            throw status.getException();
        }
    }



    private void throwUnexpected(String name, Throwable e) {
        throw new AssertionError(name + " throws unexpected Exception!", e);
    }

    private void throwWrong(String name, Object expected, Object result) {
        fail(name + " produced wrong result! Expected: " + expected + " but got: " + result);
    }

    private String generateTestDirName() throws XenonException {
        return "dir" + getNextCounter();
    }

    private String generateTestFileName() throws XenonException {
        return "file" + getNextCounter();
    }

    // Depends on: Path.resolve, RelativePath, exists
    //    private Path createNewTestDirName(Path root) throws XenonException {
    //        Path dir = resolve("dir" + getNextCounter());
    //
    //        assertFalse("Generated test dir already exists! " + dir, fileSystem.exists(dir));
    //
    //        return dir;
    //    }

    // Depends on: [createNewTestDirName], createDirectory, exists
    //    private Path createTestDir(Path root) throws Exception {
    //        Path dir = createNewTestDirName(root);
    //        fileSystem.createDirectory(dir);
    //
    //        assertTrue("Failed to generate test dir! " + dir, fileSystem.exists(dir));
    //
    //        return dir;
    //    }

    // Depends on: [createTestDir]
    protected void prepareTestDir(String testName) throws XenonException {
        testDir = resolve(testName);

        assertFalse("Test directory " + testName + " already exists", fileSystem.exists(testDir));
        fileSystem.createDirectories(testDir);
    }

    // Depends on: Path.resolve, exists
    private Path createNewTestFileName(Path root) throws Exception {
        Path file = root.resolve( "file" + getNextCounter());

        assertFalse("Generated NEW test file already exists! " + file, fileSystem.exists(file));

        return file;
    }

    // Depends on: newOutputStream
    private void writeData(Path testFile, byte[] data) throws Exception {

        OutputStream out = null;

        try {
            out = fileSystem.writeToFile(testFile, data.length);

            if (data != null) {
                out.write(data);
            }
        } finally {
            try {
                out.close();
            } catch (Exception e) {
                //ignore
            }
        }
    }

    // Depends on: [createNewTestFileName], createFile, [writeData]
    protected Path createTestFile(Path root, byte[] data) throws Exception {
        Path file = createNewTestFileName(root);

        System.out.println("CREATE TEST FILE: " + file);

        return createNamedTestFile(file,data);
    }

    private Path createNamedTestFile(Path file, byte[] data) throws Exception {

        if (data != null && data.length > 0) {
            System.out.println("WRITE DATA TO FILE: " + file + " " + data.length);
            writeData(file, data);
        } else {
            fileSystem.createFile(file);
        }
        return file;
    }

    //    // Depends on: exists, isDirectory, delete
    //    private void deleteTestFile(Path file) throws Exception {
    //        assertTrue("Cannot delete non-existing file: " + file, fileSystem.exists(file));
    //
    //        PathAttributes att = fileSystem.getAttributes(file);
    //        assertFalse("Cannot delete directory: " + file, att.isDirectory());
    //
    //        fileSystem.delete(file,false);
    //    }

    // Depends on: exists, isDirectory, delete
    protected void deleteTestDir(Path dir) throws Exception {
        assertTrue("Cannot delete non-existing directory: " + dir, fileSystem.exists(dir));

        PathAttributes att = fileSystem.getAttributes(dir);
        assertTrue("Cannot delete file: " + dir, att.isDirectory());

        fileSystem.delete(dir,true);
    }

    private void generateTestDir() throws XenonException {
        testDir = resolve(generateTestDirName());
    }

<<<<<<< HEAD
    private void generateAndCreateTestDir() throws XenonException {
=======
    protected void generateAndCreateTestDir() throws XenonException {
>>>>>>> 92573251
        generateTestDir();
        fileSystem.createDirectories(testDir);
    }

    private Path createTestSubDir(Path testDir) throws XenonException {
        Path res = createTestSubDirName(testDir);
        fileSystem.createDirectory(res);
        return res;
    }

    private Path createTestSubDirName(Path testDir) throws XenonException {
        return testDir.resolve(new Path(generateTestDirName()));
    }


    // Tests to create directories

    @Test
    public void test_exists_ok() throws Exception {
        assertTrue(fileSystem.exists(locationConfig.getExistingPath()));
    }

    @Test
    public void test_exists_notExistsDir() throws Exception {
        assertFalse(fileSystem.exists(new Path("/foobar")));
    }

    @Test(expected=IllegalArgumentException.class)
    public void test_createDirectory_null_throw() throws Exception {
        fileSystem.createDirectory(null);
    }

    @Test
    public void test_createDirectory_nonExisting_noThrow() throws Exception {
        generateAndCreateTestDir();
        assertTrue(fileSystem.exists(testDir));

    }

    @Test(expected=PathAlreadyExistsException.class)
    public void createDirectory_existing_throw() throws Exception {
        generateAndCreateTestDir();
        fileSystem.createDirectory(testDir);
    }

    @Test(expected=PathAlreadyExistsException.class)
    public void test_createDirectory_existingFile_throw() throws Exception {
        generateAndCreateTestDir();

        String file = generateTestFileName();

        Path tmp = testDir.resolve(file);
        fileSystem.createFile(tmp);

        // Should fail!
        fileSystem.createDirectory(tmp);
    }

    @Test(expected=NoSuchPathException.class)
    public void test_createDirectory_nonExistingParent_throw() throws Exception {
        generateAndCreateTestDir();
        fileSystem.createDirectory(testDir.resolve(new Path("aap", "noot")));
    }

    //    @Test(expected=XenonException.class)
    //    public void createDirectory_closedFileSystemIfSupported_throw() throws Exception {
    //        assumeFalse(description.isConnectionless());
    //        fileSystem.close();
    //        generateAndCreateTestDir();
    //    }


    @Test(expected=IllegalArgumentException.class)
    public void test_createFile_null_throwsException() throws Exception {
        fileSystem.createFile(null);
    }

    @Test
    public void test_createFile_nonExistingFile() throws Exception {
        generateAndCreateTestDir();
        Path file = testDir.resolve(generateTestFileName());
        fileSystem.createFile(file);
    }

    @Test(expected=PathAlreadyExistsException.class)
    public void test_createFile_existingFile_throwsException() throws Exception {
        generateAndCreateTestDir();
        Path file = testDir.resolve(generateTestFileName());
        fileSystem.createFile(file);
        fileSystem.createFile(file);
    }

    @Test(expected=PathAlreadyExistsException.class)
    public void test_createFile_existingDir_throwsException() throws Exception {
        generateAndCreateTestDir();
        fileSystem.createFile(testDir);
    }



    @Test(expected=NoSuchPathException.class)
    public void test_createFile_nonExistingParent_throwsException() throws Exception {
        generateAndCreateTestDir();
        Path dir = testDir.resolve(generateTestDirName());
        Path file = dir.resolve(generateTestFileName());
        fileSystem.createFile(file);
    }

    @Test
    public void test_createFile_empty() throws Exception {
        generateAndCreateTestDir();
        Path file = testDir.resolve(generateTestFileName());
        fileSystem.createFile(file);
        assertTrue("File does not exist!", fileSystem.exists(file));
    }

    @Test
    public void test_createFile_withData_sizeUnknown() throws Exception {

        byte [] data = "Hello World\n".getBytes();

        generateAndCreateTestDir();
        Path file = testDir.resolve(generateTestFileName());

        OutputStream out = fileSystem.writeToFile(file);
        out.write(data);
        out.close();

        assertTrue("File does not exist!", fileSystem.exists(file));
        assertEquals("File has wrong size!", data.length, fileSystem.getAttributes(file).getSize());

    }

    @Test
    public void test_createFile_withData_sizeKnown() throws Exception {

        byte [] data = "Hello World\n".getBytes();

        generateAndCreateTestDir();
        Path file = testDir.resolve(generateTestFileName());

        OutputStream out = fileSystem.writeToFile(file, data.length);
        out.write(data);
        out.close();

        assertTrue("File does not exist!", fileSystem.exists(file));
        assertEquals("File has wrong size!", data.length, fileSystem.getAttributes(file).getSize());

    }

    /* TODO: Fixme!
    @Test(expected=XenonException.class)
    public void test_createFile_closedFileSystem_throwsException() throws Exception {
        assumeTrue(!description.isConnectionless());
        generateAndCreateTestDir();
        Path file0 = createNewTestFileName(testDir);
        fileSystem.close();
        fileSystem.createFile(file0);
    }
     */

    @Test
    public void test_readFromFile() throws Exception {

        Path file = locationConfig.getExistingPath();

        OutputReader reader = new OutputReader(fileSystem.readFromFile(file));

        reader.waitUntilFinished();

        // System.out.println("READ: " + reader.getResultAsString());

        assertEquals("Hello World\n", reader.getResultAsString());
    }



    @Test(expected=IllegalArgumentException.class)
    public void test_exists_null_throwsException() throws Exception {
        fileSystem.exists(null);
    }

    @Test
    public void test_exists_nonExistent_returnFalse() throws Exception {
        generateAndCreateTestDir();

        // test with non-existing file
        Path file0 = createNewTestFileName(testDir);
        assertFalse(fileSystem.exists(file0));
    }

    @Test
    public void test_exists_existingFile_returnTrue() throws Exception {
        generateAndCreateTestDir();

        // test with non-existing file
        Path file0 = createNewTestFileName(testDir);
        fileSystem.createFile(file0);
        assertTrue(fileSystem.exists(file0));
    }

    @Test
    public void test_exists_existingDir_returnTrue() throws Exception {
        generateAndCreateTestDir();

        // test with non-existing file
        Path file0 = createNewTestFileName(testDir);
        assertTrue(fileSystem.exists(testDir));
    }

    @Test
    public void test_exists_existingSymbolicLink_returnTrue() throws Exception {
        generateAndCreateTestDir();

        // test with non-existing file
        Path file0 = createNewTestFileName(testDir);
        Path link = createNewTestFileName(testDir);
        fileSystem.createFile(file0);
        fileSystem.createSymbolicLink(link,file0);
        assertTrue(fileSystem.exists(link));
    }

    @Test
    @Ignore("Dunno how to create other?")
    public void test_exists_existingOther_returnTrue() throws Exception {

    }

    @Test(expected=IllegalArgumentException.class)
    public void test_delete_nonRec_null_throwsException() throws Exception {
        fileSystem.delete(null,false);
    }


    @Test(expected=IllegalArgumentException.class)
    public void test_delete_rec_null_throwsException() throws Exception {
        fileSystem.delete(null,true);
    }

    @Test(expected=NoSuchPathException.class)
    public void test_delete_nonExistentFile_throwsException() throws Exception {
        generateAndCreateTestDir();
        Path nonExistent = createNewTestFileName(testDir);
        fileSystem.delete(nonExistent, false);
    }

    @Test
    public void test_delete_symlink() throws Exception {
        assumeTrue(description.canCreateSymboliclinks());
        generateAndCreateTestDir();
        Path file = createNewTestFileName(testDir);
        Path link = createNewTestFileName(testDir);
        fileSystem.createFile(file);
        fileSystem.createSymbolicLink(link,file);
        fileSystem.delete(link,false);
        assertTrue("Target not deleted", fileSystem.exists(file));
        assertFalse("Link deleted", fileSystem.exists(link));
    }


    @Test
    public void test_delete_dangling_symlink() throws Exception {
        assumeTrue(description.canCreateSymboliclinks());
        generateAndCreateTestDir();
        Path file = createNewTestFileName(testDir);
        Path link = createNewTestFileName(testDir);
        fileSystem.createFile(file);
        fileSystem.createSymbolicLink(link,file);
        fileSystem.delete(file,false);

        fileSystem.delete(link,false);

        assertFalse("Target deleted", fileSystem.exists(file));
        assertFalse("Link deleted", fileSystem.exists(link));
    }
    @Test
    public void test_delete_existingFile() throws Exception {
        generateAndCreateTestDir();
        Path file = createNewTestFileName(testDir);
        fileSystem.createFile(file);
        fileSystem.delete(file,false);
        assertFalse(fileSystem.exists(file));
    }

    @Test
    public void test_delete_existingEmptyDir() throws Exception {
        generateAndCreateTestDir();
        fileSystem.delete(testDir,false);
        assertFalse(fileSystem.exists(testDir));
    }

    @Test(expected=DirectoryNotEmptyException.class)
    public void test_delete_existingNonEmptyDir_throwsException() throws Exception {
        generateAndCreateTestDir();
        Path file = createNewTestFileName(testDir);
        Path file2 = createNewTestFileName(testDir);
        fileSystem.createFile(file);
        fileSystem.createFile(file2);
        fileSystem.delete(testDir, false);
    }

    @Test
    public void test_delete_Rec_existingNonEmptyDir_throwsException() throws Exception {
        generateAndCreateTestDir();
        Path file = createNewTestFileName(testDir);
        Path file2 = createNewTestFileName(testDir);
        fileSystem.createFile(file);
        fileSystem.createFile(file2);
        fileSystem.delete(testDir, true);
    }

    @Test(expected=IllegalArgumentException.class)
    public void test_list_nullPath_throwsException() throws Exception {
        fileSystem.list(null, true);
    }


    @Test(expected=NoSuchPathException.class)
    public void test_list_nonExistentDir_throwsException() throws Exception {
        generateAndCreateTestDir();
        Path nonExistent = createNewTestFileName(testDir);
        fileSystem.list(nonExistent,false);
    }


    @Test(expected=InvalidPathException.class)
    public void test_list_file_throwsException() throws Exception {
        generateAndCreateTestDir();
        Path file = createTestFile(testDir,null);
        fileSystem.list(file,false);
    }

    @Test(expected=InvalidPathException.class)
    public void test_list_symlinkToFile_throwsException() throws Exception {
        generateAndCreateTestDir();
        Path file = createTestFile(testDir,null);
        Path link = createNewTestFileName(testDir);
        fileSystem.createSymbolicLink(link,file);
        fileSystem.list(link,false);
    }

    @Test(expected=InvalidPathException.class)
    public void test_list_symlinkToDir_throwsException() throws Exception {
        generateAndCreateTestDir();
        Path link = createNewTestFileName(testDir);
        fileSystem.createSymbolicLink(link,testDir);
        fileSystem.list(link,false);
    }

    @Test
    public void test_list_canIterateTwice() throws Exception{
        generateAndCreateTestDir();
        byte[] data = "Hello World!".getBytes();
        byte[] data2 = "Party people!".getBytes();
        byte[] data3 = "yes | rm -rf ".getBytes();
        byte[] data4 = "Use Xenon!".getBytes();

        Path source = createTestSubDir(testDir);
        createTestFile(source, data);

        Path testSubDir = createTestSubDir(source);
        Path testSubDir2 = createTestSubDir(source);
        createTestFile(testSubDir2,data2);
        createTestFile(testSubDir,data3);

        Path testSubSub = createTestSubDir(testSubDir);
        createTestFile(testSubSub,data4);
        createTestSubDir(testDir);

        Iterable<PathAttributes> pa = fileSystem.list(testDir,true);
        Iterator<PathAttributes> it1 = pa.iterator();
        Iterator<PathAttributes> it2 = pa.iterator();
        Set<PathAttributes> set1 = new HashSet<>();
        while(it1.hasNext()){
            set1.add(it1.next());
        }
        Set<PathAttributes> set2 = new HashSet<>();
        while(it2.hasNext()){
            set2.add(it2.next());
        }
        assertEquals(set1,set2);
    }

    protected Set<PathAttributes> listSet(Path dir, boolean recursive) throws XenonException{
        Set<PathAttributes> res = new HashSet<>();
        for(PathAttributes p : fileSystem.list(dir,recursive)){
            if(res.contains(p)){
                throw new XenonException(fileSystem.getAdaptorName(),"Duplicate element in listing!");
            } else {
                System.out.println("ADDING TO LIST: " + p);
                res.add(p);
            }
        }
        return res;
    }

    private void assertListSetEqual(Set<PathAttributes> res, Set<PathAttributes> expected){
        if(!res.equals(expected)){
            Set<PathAttributes> superfluous = new HashSet<>(res);
            superfluous.removeAll(expected);
            Set<PathAttributes> missing = new HashSet<>(expected);
            missing.removeAll(res);
            String superfluousString;
            String missingString;
            if(!superfluous.isEmpty()){
                superfluousString = "Superfluous elements : " + listPathsInString(res);
            } else {
                superfluousString = "";
            }
            if(!missing.isEmpty()){
                missingString = "Missing elements : " + listPathsInString(missing);
            } else {
                missingString = "";
            }
            fail("listing is not as expected! " + superfluousString + " " + missingString);
        }
    }

    private String listPathsInString(Set<PathAttributes> res) {
        String superfluous = "";
        for(PathAttributes p : res){
            superfluous += p.getPath().getRelativePath() + " ";
        }
        return superfluous;
    }


    @Test
    public void test_list_existingEmptyDir() throws Exception {
        generateAndCreateTestDir();
        Set<PathAttributes> emptySet = new HashSet<>();
        Set<PathAttributes> res = listSet(testDir, false);
        assertListSetEqual(res,emptySet);
    }

    @Test
    public void test_list_existingFile() throws Exception {
        generateAndCreateTestDir();
        Path file = createNewTestFileName(testDir);
        Set<PathAttributes> expected = new HashSet<>();
        fileSystem.createFile(file);
        expected.add(fileSystem.getAttributes(file));
        Set<PathAttributes> res = listSet(testDir, false);
        assertListSetEqual(res,expected);
    }

    @Test
    public void test_list_nonEmptyDir_correctListing() throws Exception {
        generateAndCreateTestDir();
        Path file0 = createTestFile(testDir, null);
        Path file1 = createTestFile(testDir, null);
        Path file2 = createTestFile(testDir, null);
        Path file3 = createTestFile(testDir, null);
        Set<PathAttributes> expected = new HashSet<>(6);
        expected.add(fileSystem.getAttributes(file0));
        expected.add(fileSystem.getAttributes(file1));
        expected.add(fileSystem.getAttributes(file2));
        expected.add(fileSystem.getAttributes(file3));

        Set<PathAttributes> res = listSet(testDir, false);
        assertListSetEqual(res,expected);
    }


    @Test
    public void test_list_withSubDirs_onlyListTopDirContents() throws Exception {
        generateAndCreateTestDir();
        Path file0 = createTestFile(testDir, null);
        Path file1 = createTestFile(testDir, null);
        Path file2 = createTestFile(testDir, null);
        Path file3 = createTestFile(testDir, null);
        Path subDir = createTestSubDir(testDir);
        createTestFile(subDir, null);
        Set<PathAttributes> expected = new HashSet<>(7);
        expected.add(fileSystem.getAttributes(file0));
        expected.add(fileSystem.getAttributes(file1));
        expected.add(fileSystem.getAttributes(file2));
        expected.add(fileSystem.getAttributes(file3));
        expected.add(fileSystem.getAttributes(subDir));

        Set<PathAttributes> res = listSet(testDir, false);
        assertListSetEqual(res,expected);

    }




    @Test
    public void test_list_recursive_withSubDirs_listAll() throws Exception {
        generateAndCreateTestDir();

        Path file0 = createTestFile(testDir, null);
        Path file1 = createTestFile(testDir, null);
        Path file2 = createTestFile(testDir, null);
        Path file3 = createTestFile(testDir, null);
        Path subDir = createTestSubDir(testDir);
        Path irrelevantFileInSubDir = createTestFile(subDir, null);
        Set<PathAttributes> expected = new HashSet<>(7);
        expected.add(fileSystem.getAttributes(file0));
        expected.add(fileSystem.getAttributes(file1));
        expected.add(fileSystem.getAttributes(file2));
        expected.add(fileSystem.getAttributes(file3));
        expected.add(fileSystem.getAttributes(subDir));
        expected.add(fileSystem.getAttributes(irrelevantFileInSubDir));

        Set<PathAttributes> res = listSet(testDir, true);
        assertListSetEqual(res,expected);

    }

    @Test
    public void test_list_recursive() throws Exception {
        byte[] data = "Hello World!".getBytes();
        byte[] data2 = "Party people!".getBytes();
        byte[] data3 = "yes | rm -rf ".getBytes();
        byte[] data4 = "Use Xenon!".getBytes();

        generateAndCreateTestDir();

        Set<PathAttributes> list = new HashSet<>();

        Path source = createTestSubDir(testDir);
        list.add(fileSystem.getAttributes(source));

        Path file0 = createTestFile(source, data);
        list.add(fileSystem.getAttributes(file0));

        Path testSubDir = createTestSubDir(source);
        list.add(fileSystem.getAttributes(testSubDir));

        Path testSubDir2 = createTestSubDir(source);
        list.add(fileSystem.getAttributes(testSubDir2));

        Path file1 = createTestFile(testSubDir2,data2);
        list.add(fileSystem.getAttributes(file1));

        Path file2 = createTestFile(testSubDir,data3);
        list.add(fileSystem.getAttributes(file2));

        Path testSubSub = createTestSubDir(testSubDir);
        list.add(fileSystem.getAttributes(testSubSub));

        Path file3 = createTestFile(testSubSub,data4);
        list.add(fileSystem.getAttributes(file3));

        System.out.println("DONE CREATING!");

        assertListSetEqual(listSet(testDir,true), list);
    }

    @Test(expected=IllegalArgumentException.class)
    public void test_getAttributes_nullPath_throwsException() throws Exception {
        fileSystem.getAttributes(null);
    }




    @Test(expected=NoSuchPathException.class)
    public void test_getAttributes_nonExistingFile_throwsException() throws Exception {
        generateAndCreateTestDir();
        // test with non-existing file
        Path file0 = createNewTestFileName(testDir);
        fileSystem.getAttributes(file0);
    }

    private void assertPathAttributesConsistent(Path path, boolean isDirectory, long size, long currentTime)
            throws Exception {

        PathAttributes result = fileSystem.getAttributes(path);

        if (result.isDirectory() && !isDirectory) {
            throwWrong("test_getfileAttributes", "<not directory>", "<directory>");
        }

        if (size >= 0 && result.getSize() != size) {
            throwWrong("test_getfileAttributes", "size=" + size, "size=" + result.getSize());
        }

        if (!isWithinMargin(currentTime, result.getLastModifiedTime()) && result.getLastModifiedTime() != 0) {
            throwWrong("test_getfileAttributes", "lastModifiedTime=" + currentTime,
                    "lastModifiedTime=" + result.getLastModifiedTime());

        }
        if (!isWithinMargin(currentTime, result.getCreationTime()) && result.getCreationTime() != result.getLastModifiedTime()) {
            throwWrong("test_getfileAttributes", "creationTime=" + currentTime, "creationTime=" + result.getCreationTime());
        }

        if (!isWithinMargin(currentTime, result.getLastAccessTime()) && result.getLastAccessTime() != result.getLastModifiedTime()) {
            throwWrong("test13_getfileAttributes", "lastAccessTime=" + currentTime, "lastAccessTime=" + result.getLastAccessTime());
        }

    }

    /*





    /**
     * Tests whether two times (in milliseconds) are within a mild margin of one another. The margin is large enough to be able to
     * cope with servers in other timezones and similar, expected, sources of discrepancy between times.
     *
     * @param time1
     * @param time2
     * @return
     */
    private boolean isWithinMargin(long time1, long time2) {
        final int millisecondsPerSecond = 1000;
        final int secondsPerHour = 3600;
        final long margin = 60 * secondsPerHour * millisecondsPerSecond;
        return Math.abs(time1 - time2) < margin;
    }

    @Test
    public void test_getAttributes_emptyFile() throws Exception {
        long currentTime = System.currentTimeMillis();
        generateAndCreateTestDir();
        // test with non-existing file
        Path file0 = createNewTestFileName(testDir);
        fileSystem.createFile(file0);
        assertPathAttributesConsistent(file0,false,0,currentTime);
    }

    @Test
    public void test_getAttributes_nonEmptyFile() throws Exception {
        long currentTime = System.currentTimeMillis();
        generateAndCreateTestDir();
        Path nonEmptyFile = createTestFile(testDir, new byte[] { 1, 2, 3 });

        assertPathAttributesConsistent(nonEmptyFile, false, 3, currentTime);
    }

    @Test
    public void test_getAttributes_existingDir() throws Exception {
        long currentTime = System.currentTimeMillis();
        generateAndCreateTestDir();

        assertPathAttributesConsistent(testDir, true, -1, currentTime);
    }


    @Test(expected=IllegalArgumentException.class)
    public void test_setPosixFilePermissions_nullPath_throwsException() throws Exception {
        assumeTrue(description.supportsSettingPosixPermissions());
        fileSystem.setPosixFilePermissions(null, null);
    }

    @Test(expected=IllegalArgumentException.class)
    public void test_setPosixFilePermissions_existingFileNullSet_throwsException() throws Exception {
        assumeTrue(description.supportsSettingPosixPermissions());
        generateAndCreateTestDir();
        Path existingFile = createTestFile(testDir,new byte[] { 1, 2, 3 });
        fileSystem.setPosixFilePermissions(existingFile,null);
    }

    @Test
    public void test_setPosixFilePermissions_existingFileZeroPermissions() throws Exception {
        assumeTrue(description.supportsSettingPosixPermissions());
        generateAndCreateTestDir();
        Path existingFile = createTestFile(testDir,new byte[] { 1, 2, 3 });
        Set<PosixFilePermission> emptyPermissions = EnumSet.noneOf(PosixFilePermission.class);
        try {
            assertPermissionsSetIsGet(existingFile, emptyPermissions);
        } finally {
            // Set the permissions to write again before we can remove it
            fileSystem.setPosixFilePermissions(existingFile, getVariousPosixPermissions());
        }
    }

    private void assertPermissionsSetIsGet(Path path, Set<PosixFilePermission> permissions) throws XenonException{
        assumeTrue(description.supportsSettingPosixPermissions());
        fileSystem.setPosixFilePermissions(path,permissions);
        Set<PosixFilePermission> got = fileSystem.getAttributes(path).getPermissions();
        assertEquals(permissions,got);
    }

    @Test
    public void test_setPosixFilePermissions_existingFileFewPermissions() throws Exception {
        assumeTrue(description.supportsSettingPosixPermissions());
        generateAndCreateTestDir();
        Path existingFile = createTestFile(testDir,new byte[] { 1, 2, 3 });
        Set<PosixFilePermission> permissions = EnumSet.of(PosixFilePermission.OWNER_EXECUTE, PosixFilePermission.OWNER_READ,
                PosixFilePermission.OWNER_WRITE);
        try {
            assertPermissionsSetIsGet(existingFile, permissions);
        } finally {
            // Set the permissions to write again before we can remove it
            fileSystem.setPosixFilePermissions(existingFile, getVariousPosixPermissions());
        }

    }

    @Test
    public void test_setPosixFilePermissions_existingFileMorePermissions() throws Exception {
        assumeTrue(description.supportsSettingPosixPermissions());
        generateAndCreateTestDir();
        Path existingFile = createTestFile(testDir,new byte[] { 1, 2, 3 });
        Set<PosixFilePermission> permissions = getVariousPosixPermissions();
        try {
            assertPermissionsSetIsGet(existingFile, permissions);
        } finally {
            // Set the permissions to write again before we can remove it
            fileSystem.setPosixFilePermissions(existingFile, getVariousPosixPermissions());
        }
    }

    @Test(expected=NoSuchPathException.class)
    public void test_setPosixFilePermissions_nonExistingFile_throwsException() throws Exception {
        assumeTrue(description.supportsSettingPosixPermissions());
        generateAndCreateTestDir();
        Path nonExistingFile = createNewTestFileName(testDir);
        Set<PosixFilePermission> permissions = getVariousPosixPermissions();
        fileSystem.setPosixFilePermissions(nonExistingFile,permissions);
    }

    @Test
    public void test_setPosixFilePermissions_existingDir() throws Exception {
        assumeTrue(description.supportsSettingPosixPermissions());
        generateAndCreateTestDir();
        Set<PosixFilePermission> permissions = getVariousPosixPermissions();
        assertPermissionsSetIsGet(testDir, permissions);
    }


    private Set<PosixFilePermission> getVariousPosixPermissions() {
        return EnumSet.of(PosixFilePermission.OWNER_EXECUTE, PosixFilePermission.OWNER_READ, PosixFilePermission.OWNER_WRITE,
                PosixFilePermission.OTHERS_READ, PosixFilePermission.GROUP_READ);
    }


    @Test(expected=IllegalArgumentException.class)
    public void test_readFromFile_null_throwsException() throws Exception {
        fileSystem.readFromFile(null);
    }

    @Test(expected=NoSuchPathException.class)
    public void test_readFromFile_nonExistingFile_throwsException() throws Exception {
        generateAndCreateTestDir();
        Path nonExistingFile = createNewTestFileName(testDir);
        fileSystem.readFromFile(nonExistingFile);
    }

    /**
     * Copy all bytes from an input stream to an output stream.
     *
     * A temporary buffer of size <code>100</code> is used.
     * <p>
     * NOTE: <code>in</code> and <code>out</code> will NOT be explicitly closed once the end of the stream is reached.
     * </p>
     *
     * @param in
     *            the InputStream to read from.
     * @param out
     *            the OutputStream to write to.
     * @return the number of bytes copied.
     * @throws IOException
     *             if an I/O error occurs during the copy operation.
     */
    public static long copy(InputStream in, OutputStream out) throws IOException {
        long bytes = 0;

        byte[] buffer = new byte[100];

        int len = in.read(buffer);

        while (len != -1) {
            bytes += len;
            out.write(buffer, 0, len);
            len = in.read(buffer);
        }

        return bytes;
    }


    /**
     * Read all bytes from the input stream and return them in a byte array.
     * <p>
     * NOTE: <code>in</code> will NOT be explicitly closed once the end of the stream is reached.
     * </p>
     *
     * @param in
     *            the input stream to read.
     * @return a byte array containing all bytes that the input stream produced.
     * @throws IOException
     *             if an I/O error was produced while reading the stream.
     */
    public static byte[] readAllBytes(InputStream in) throws IOException {
        ByteArrayOutputStream buffer = new ByteArrayOutputStream();

        copy(in, buffer);

        return buffer.toByteArray();
    }



    private void assertReadsExpected(Path file, byte[] expected) throws Exception {

        InputStream in = fileSystem.readFromFile(file);


        byte[] data = readAllBytes(in);
        in.close();

        if (expected == null) {
            if (data.length != 0) {
                throwWrong("readFromFile", "zero bytes", data.length + " bytes");
            }
            return;
        }

        if (expected.length != data.length) {
            throwWrong("readFromFile", expected.length + " bytes", data.length + " bytes");
        }

        if (!Arrays.equals(expected, data)) {
            throwWrong("readFromFile", Arrays.toString(expected), Arrays.toString(data));
        }
    }



    @Test
    public void test_readFromFile_existingEmptyFile() throws Exception {
        generateAndCreateTestDir();
        Path file1 = createTestFile(testDir, null);
        assertReadsExpected(file1,null);
    }

    @Test
    public void test_readFromFile_existingNonEmptyFile() throws Exception {
        byte[] data = "Hello World".getBytes();
        generateAndCreateTestDir();
        Path file2 = createTestFile(testDir, data);

        assertReadsExpected(file2, data);

    }

    @Test(expected = InvalidPathException.class)
    public void test_readFromFile_existingDir_throw() throws Exception {
        generateAndCreateTestDir();
        fileSystem.readFromFile(testDir);
    }

    @Test
    public void test_readFromFile_DoubleClose() throws Exception {

        // See what happens when we close an in input stream twice and then reopen the stream. This failed
        // on the SSH adaptor due to a bug in the sftp channel cache.

        byte[] data = "Hello World".getBytes();
        generateAndCreateTestDir();
        Path file = createTestFile(testDir, data);

        InputStream in = null;

        try {
            in = fileSystem.readFromFile(file);
        } catch (Exception e) {
            // should not fail
            throwUnexpected("test_readFromFile_DoubleClose", e);
        }

        try {
            // should not fail
            in.close();
        } catch (Exception e) {
            throwUnexpected("test_readFromFile_DoubleClose", e);
        }

        try {
            in.close();
        } catch (Exception e) {
            // should fail
        }

        try {
            in = fileSystem.readFromFile(file);
        } catch (Exception e) {
            // should not fail
            throwUnexpected("test_readFromFile_DoubleClose", e);
        }

        try {
            in.close();
        } catch (Exception e) {
            // should not fail
            throwUnexpected("test20b_newInputStreamDoubleClose", e);
        }

    }


    // TODO: not connected exceptions test for every function
    // TODO: not test destination parent exception for every function
    @Test (expected = NotConnectedException.class)
    public void test_readFromFile_closed_throwsException() throws Exception {
        assumeFalse(description.isConnectionless());
        fileSystem.close();

        fileSystem.readFromFile(locationConfig.getExistingPath());
    }

    @Test(expected = IllegalArgumentException.class)
    public void test_writeToFile_nullPath_throwsException() throws Exception {
        fileSystem.writeToFile(null,0);
    }

    @Test(expected = PathAlreadyExistsException.class)
    public void test_writeToFile_existingFile_throwsException() throws Exception {
        generateAndCreateTestDir();
        Path file = createTestFile(testDir,null);

        fileSystem.writeToFile(file,0);
    }

    @Test(expected = PathAlreadyExistsException.class)
    public void test_writeToFile_existingDir_throwsException() throws Exception {
        generateAndCreateTestDir();
        fileSystem.writeToFile(testDir,0);
    }

    @Test(expected = PathAlreadyExistsException.class)
    public void test_writeToFile_symlinkToFile_throwsException() throws Exception {
        assumeTrue(description.canCreateSymboliclinks());
        generateAndCreateTestDir();
        Path file = createTestFile(testDir,null);
        Path link = createNewTestFileName(testDir);
        fileSystem.createSymbolicLink(link,file);
        fileSystem.writeToFile(link,0);
    }



    // No need for more tests for write: we already check that data written = data read when testing read (data is written before
    // using write)

    @Test(expected = IllegalArgumentException.class)
    public void test_appendToFile_nullPath_throwsException() throws Exception{
        assumeTrue(description.canAppend());
        fileSystem.appendToFile(null);
    }




    @Test
    public void test_appendToFile_append_nothing() throws Exception{
        assumeTrue(description.canAppend());
        generateAndCreateTestDir();
        byte[] data = "Hello world!".getBytes();
        Path file = createTestFile(testDir,data);
        OutputStream out = fileSystem.appendToFile(file);
        out.close();
        assertContents(file,data);
    }

    @Test
    public void test_appendToFile_append() throws Exception{
        assumeTrue(description.canAppend());
        generateAndCreateTestDir();
        String a = "Hello world! ";
        String b = "Pary people!";

        Path file = createTestFile(testDir,a.getBytes());
        OutputStream out = fileSystem.appendToFile(file);
        out.write(b.getBytes());
        out.close();
        assertContents(file,(a+b).getBytes());
    }

    @Test(expected = NoSuchPathException.class)
    public void test_appendToFile_fileDoesNotExist_throwsException() throws Exception{
        assumeTrue(description.canAppend());
        generateAndCreateTestDir();

        Path file = createNewTestFileName(testDir);
        fileSystem.appendToFile(file);
    }

    @Test(expected = InvalidPathException.class)
    public void test_appendToFile_isDirectory_throwsException() throws Exception{
        assumeTrue(description.canAppend());
        generateAndCreateTestDir();
        Path p = createTestSubDir(testDir);
        fileSystem.appendToFile(p);
    }


    private void assertContents(Path source, byte[] data)throws Exception {
        InputStream a = fileSystem.readFromFile(source);
        byte[] abytes = readAllBytes(a);
        if (!Arrays.equals(abytes, data)) {
            throwWrong("copy", Arrays.toString(abytes), Arrays.toString(data));
        }
    }

    private void assertSameContents(Path source, Path target) throws Exception {

        InputStream a = fileSystem.readFromFile(source);
        InputStream b = fileSystem.readFromFile(target);

        byte[] abytes = readAllBytes(a);
        byte[] bbytes = readAllBytes(b);
        if (!Arrays.equals(abytes, bbytes)) {
            throwWrong("copy", Arrays.toString(abytes), Arrays.toString(bbytes));
        }
    }

    @Test(expected = IllegalArgumentException.class)
    public void test_copy_null_throwsException() throws Exception {
        fileSystem.copy(null,null,null,null,false);

    }

    @Test(expected = IllegalArgumentException.class)
    public void test_copy_nullTarget_throwsException() throws Exception {
        generateAndCreateTestDir();
        Path file = createNewTestFileName(testDir);
        fileSystem.copy(file,null,null,null,false);
    }

    @Test(expected = IllegalArgumentException.class)
    public void test_copy_nullTargetPath_throwsException() throws Exception {
        generateAndCreateTestDir();
        Path file = createNewTestFileName(testDir);
        fileSystem.copy(file,fileSystem,null,null,false);
    }

    @Test(expected = IllegalArgumentException.class)
    public void test_copy_nullMode_throwsException() throws Exception {
        generateAndCreateTestDir();
        Path file = createTestFile(testDir,"bla".getBytes());
        Path file2 = createNewTestFileName(testDir);
        fileSystem.copy(new Path(file),fileSystem,new Path(file2),null,false);
    }


    @Test(expected = NoSuchPathException.class)
    public void test_copy_nonExistingSource_throwsException() throws Throwable {
        generateAndCreateTestDir();
        Path nonExistingSource = createNewTestFileName(testDir);
        Path target = createNewTestFileName(testDir);
        copySync(nonExistingSource,target,CopyMode.CREATE,true);
    }



    @Test(expected = InvalidPathException.class)
    public void test_copy_directoryAsSource_throwsException() throws Throwable {
        generateAndCreateTestDir();
        Path target = createNewTestFileName(testDir);
        Path dir0 = createTestSubDir(testDir);

        copySync(dir0,target,CopyMode.CREATE,false);
    }

    @Test
    public void test_copy_nonExistingTarget_copiedFile() throws Throwable {
        byte[] data = "Hello World!".getBytes();
        generateAndCreateTestDir();
        Path file0 = createTestFile(testDir, data);
        Path file1 = createNewTestFileName(testDir);
        copySync(file0,file1,CopyMode.CREATE,false);
        assertSameContents(file0,file1);
    }


    @Test (expected = PathAlreadyExistsException.class)
    public void test_copy_existingTarget_throwsException() throws Throwable {
        byte[] data = "Hello World!".getBytes();
        generateAndCreateTestDir();
        Path file0 = createTestFile(testDir, data);
        Path file1 = createTestFile(testDir,null);
        copySync(file0,file1,CopyMode.CREATE,false);
    }

    @Test
    public void test_copy_existingTarget_replace() throws Throwable {
        byte[] data = "Hello World!".getBytes();
        byte[] data2 = "Something else!".getBytes();
        generateAndCreateTestDir();
        Path file0 = createTestFile(testDir, data);
        Path file1 = createTestFile(testDir,data2);
        copySync(file0,file1,CopyMode.REPLACE,false);
        assertSameContents(file0,file1);
    }

    @Test
    public void test_copy_existingTarget_ignore() throws Throwable {
        byte[] data = "Hello World!".getBytes();
        byte[] data2 = "Something else!".getBytes();
        generateAndCreateTestDir();
        Path file0 = createTestFile(testDir, data);
        Path file1 = createTestFile(testDir,data2);
        copySync(file0,file1,CopyMode.IGNORE,false);
        assertContents(file1,data2);
    }

    @Test
    public void test_copy() throws Throwable {
        byte[] data = "Hello World!".getBytes();
        generateAndCreateTestDir();
        Path file0 = createTestFile(testDir, data);
        Path file1 = createNewTestFileName(testDir);
        copySync(file0,file1,CopyMode.CREATE,false);
        assertSameContents(file0,file1);
    }

    @Test
    public void test_copy_rec() throws Throwable {
        byte[] data = "Hello World!".getBytes();
        byte[] data2 = "Party people!".getBytes();
        byte[] data3 = "yes | rm -rf ".getBytes();
        byte[] data4 = "Use Xenon!".getBytes();
        generateAndCreateTestDir();

        Path source = createTestSubDir(testDir);
        createTestFile(source, data);
        Path testSubDir = createTestSubDir(source);

        Path testSubDir2 = createTestSubDir(source);
        createTestFile(testSubDir2,data2);
        createTestFile(testSubDir,data3);

        Path testSubSub = createTestSubDir(testSubDir);
        createTestFile(testSubSub,data4);

        Path target = createTestSubDir(testDir);
        copySync(source,target,CopyMode.CREATE,true);
        assertSameContentsDir(source,target);
    }

    @Test (expected = PathAlreadyExistsException.class)
    public void test_copy_rec_create() throws Throwable {
        byte[] data = "Hello World!".getBytes();
        byte[] data2 = "Party people!".getBytes();
        byte[] data3 = "yes | rm -rf ".getBytes();
        byte[] data4 = "Use Xenon!".getBytes();
        generateAndCreateTestDir();
        Path target = createTestSubDir(testDir);
        Path source = createTestSubDir(testDir);
        Path file = createTestFile(target, data3);
        Path file2 = createTestFile(target, data3);
        Path file3 = createTestFile(target, data3);
        Path file4 = createTestFile(target, data4);

        Path srcFile = createNamedTestFile(source.resolve(file.getFileName()),data);
        Path srcFile2 = createNamedTestFile(source.resolve(file2.getFileName()),data2);

        copySync(source,target,CopyMode.CREATE,true);
    }

    @Test
    public void test_copy_rec_replace() throws Throwable {
        byte[] data = "Hello World!".getBytes();
        byte[] data2 = "Party people!".getBytes();
        byte[] data3 = "yes | rm -rf ".getBytes();
        byte[] data4 = "Use Xenon!".getBytes();
        generateAndCreateTestDir();
        Path target = createTestSubDir(testDir);
        Path subtarget = createTestSubDir(target);
        Path source = createTestSubDir(testDir);
        Path subsource = source.resolve(subtarget.getFileName());
        fileSystem.createDirectory(subsource);
        Path file = createTestFile(subtarget, data3);
        Path file2 = createTestFile(subtarget, data3);
        Path file3 = createTestFile(subtarget, data3);
        Path file4 = createTestFile(subtarget, data4);

        Path srcFile = createNamedTestFile(subsource.resolve(file.getFileName()),data);
        Path srcFile2 = createNamedTestFile(subsource.resolve(file2.getFileName()),data2);

        copySync(source,target,CopyMode.REPLACE,true);
        assertContents(file,data);
        assertContents(file2,data2);
        assertContents(file3,data3);
        assertContents(file4,data4);
    }

    @Test
    public void test_copy_rec_ignore() throws Throwable {
        byte[] data = "Hello World!".getBytes();
        byte[] data2 = "Party people!".getBytes();
        byte[] data3 = "yes | rm -rf ".getBytes();
        byte[] data4 = "Use Xenon!".getBytes();
        generateAndCreateTestDir();
        Path target = createTestSubDir(testDir);
        Path subtarget = createTestSubDir(target);
        Path source = createTestSubDir(testDir);
        Path subsource = source.resolve(subtarget.getFileName());
        fileSystem.createDirectory(subsource);
        Path file = createTestFile(subtarget, data3);
        Path file2 = createTestFile(subtarget, data3);
        Path file3 = createTestFile(subtarget, data3);
        Path file4 = createTestFile(subtarget, data4);

        Path srcFile = createNamedTestFile(subsource.resolve(file.getFileName()),data);
        Path srcFile2 = createNamedTestFile(subsource.resolve(file2.getFileName()),data2);

        copySync(source,target,CopyMode.IGNORE,true);
        assertContents(file,data3);
        assertContents(file2,data3);
        assertContents(file3,data3);
        assertContents(file4,data4);
    }


    @Test (expected = PathAlreadyExistsException.class)
    public void test_copy_target_directory_source_file_create() throws Throwable {
        byte[] data = "Hello World!".getBytes();
        byte[] data2 = "Party people!".getBytes();
        byte[] data3 = "yes | rm -rf ".getBytes();
        byte[] data4 = "Use Xenon!".getBytes();
        generateAndCreateTestDir();
        Path target = createTestSubDir(testDir);
        Path subtarget = createTestSubDir(target);
        Path file = createTestFile(subtarget, data3);
        Path file2 = createTestFile(subtarget, data3);
        Path file3 = createTestFile(subtarget, data3);
        Path file4 = createTestFile(subtarget, data4);

        Path source = createTestFile(testDir,data);

        copySync(source,target,CopyMode.CREATE,true);


    }


    @Test
    public void test_copy_target_directory_source_file_replace() throws Throwable {
        byte[] data = "Hello World!".getBytes();
        byte[] data2 = "Party people!".getBytes();
        byte[] data3 = "yes | rm -rf ".getBytes();
        byte[] data4 = "Use Xenon!".getBytes();
        generateAndCreateTestDir();
        Path target = createTestSubDir(testDir);
        Path subtarget = createTestSubDir(target);
        Path file = createTestFile(subtarget, data3);
        Path file2 = createTestFile(subtarget, data3);
        Path file3 = createTestFile(subtarget, data3);
        Path file4 = createTestFile(subtarget, data4);

        Path source = createTestFile(testDir,data);

        copySync(source,target,CopyMode.REPLACE,true);

        assertContents(target,data);
    }


    @Test
    public void test_copy_target_directory_source_file_ignore() throws Throwable {
        byte[] data = "Hello World!".getBytes();
        byte[] data2 = "Party people!".getBytes();
        byte[] data3 = "yes | rm -rf ".getBytes();
        byte[] data4 = "Use Xenon!".getBytes();
        generateAndCreateTestDir();
        Path target = createTestSubDir(testDir);
        Path subtarget = createTestSubDir(target);
        Path file = createTestFile(subtarget, data);
        Path file2 = createTestFile(subtarget, data2);
        Path file3 = createTestFile(subtarget, data3);
        Path file4 = createTestFile(subtarget, data4);

        Path source = createTestFile(testDir,data);

        copySync(source,target,CopyMode.IGNORE,true);

        assertContents(file,data);
        assertContents(file2,data2);
        assertContents(file3,data3);
        assertContents(file4,data4);
    }


    private void assertSameContentsDir(Path dir1, Path dir2) throws Exception{
        for(PathAttributes p : fileSystem.list(dir1, true)){
            Path sub = dir1.relativize(p.getPath());
            Path other = dir2.resolve(sub);
            if(!fileSystem.exists(other)){
                fail("Cannot find equivalent for " + p.getPath().getRelativePath() + " is not " + other.getRelativePath());
            }
            if(p.isRegular()){
                assertSameContents(p.getPath(),other);
            } else if(p.isDirectory()){
                assert(fileSystem.getAttributes(other).isDirectory());
            }
        }

    }


    @Test (expected = NoSuchCopyException.class)
    public void test_getStatus_noSuchCopy_throwsException() throws Exception {
        fileSystem.getStatus("it would be a huge coincidence if this string would be linked to a copy status");
    }

    @Test
    public void test_getStatus_copyDone() throws Exception {
        byte[] data = "Hello World!".getBytes();
        generateAndCreateTestDir();
        Path file0 = createTestFile(testDir, data);
        Path file1 = createNewTestFileName(testDir);
        String copyId = fileSystem.copy(file0, fileSystem,file1, CopyMode.CREATE, false);

        CopyStatus status = fileSystem.waitUntilDone(copyId,1000);
        assert( status.isDone());

    }

    @Test
    public void test_getStatus_bytesCorrect() throws Exception {
        byte[] data = "Hello World!".getBytes();
        generateAndCreateTestDir();
        Path file0 = createTestFile(testDir, data);
        Path file1 = createNewTestFileName(testDir);
        String copyId = fileSystem.copy(file0, fileSystem,file1, CopyMode.CREATE, false);
        CopyStatus status =  fileSystem.waitUntilDone(copyId,1000);
        assertEquals(status.bytesCopied(),data.length);
    }


    @Test(expected = IllegalArgumentException.class)
    public void test_rename_nullSource_throwsException() throws Exception {
        assumeTrue(description.supportsRename());
        fileSystem.rename(null,null);
    }

    @Test(expected = IllegalArgumentException.class)
    public void test_rename_nullTarget_throwsException() throws Exception {
        assumeTrue(description.supportsRename());
        generateAndCreateTestDir();
        Path file0 = createTestFile(testDir, null);
        fileSystem.rename(file0,null);
    }

    @Test (expected = NoSuchPathException.class)
    public void test_rename_nonExistingSource() throws Exception {
        assumeTrue(description.supportsRename());
        generateAndCreateTestDir();
        Path nonExistingFile = createNewTestFileName(testDir);
        Path nonExistingFile2 = createNewTestFileName(testDir);
        fileSystem.rename(nonExistingFile,nonExistingFile2);
    }

    private void assertRenameCorrect(Path a, Path b, byte[] data) throws Exception{
        assertFalse(fileSystem.exists(a));
        assertContents(b,data);
    }

    @Test
    public void test_rename_existingSourceNonExistingTarget_success() throws Exception {
        assumeTrue(description.supportsRename());
        generateAndCreateTestDir();
        Path nonExistingFile = createNewTestFileName(testDir);
        byte[] data = "Hello everybody!".getBytes();
        Path existingFile = createTestFile(testDir, data );
        fileSystem.rename(existingFile,nonExistingFile);
        assertRenameCorrect(existingFile,nonExistingFile,data);
    }

    @Test (expected =  PathAlreadyExistsException.class)
    public void test_rename_existingSourceAndTarget_throw() throws Exception {
        assumeTrue(description.supportsRename());
        generateAndCreateTestDir();
        Path existingFile1 = createTestFile(testDir, null);
        Path existingFile2 = createTestFile(testDir, null);
        fileSystem.rename(existingFile1,existingFile2);
    }

    @Test (expected = NoSuchPathException.class)
    public void test_rename_existingSourceNonExistingTargetParent_throw() throws Exception {
        generateAndCreateTestDir();
        Path subDir = createTestSubDirName(testDir);
        Path source = createTestFile(testDir,null);
        Path target = createNewTestFileName(subDir);
        fileSystem.rename(source,target);
    }

    @Test
    public void test_rename_sourceEqualsTarget_noThrow() throws Exception {
        generateAndCreateTestDir();
        Path existingFile = createTestFile(testDir, "test data".getBytes());
        fileSystem.rename(existingFile,existingFile);
    }

    @Test
    public void test_rename_existingDirectoryNonExistingFile() throws Exception {
        generateAndCreateTestDir();
        Path subDir = createTestSubDir(testDir);
        byte[] adata = "data".getBytes();
        byte[] bdata = "content".getBytes();
        Path a = createTestFile(subDir,adata);
        Path b = createTestFile(subDir,bdata);
        Path subDir2 = createTestSubDirName(testDir);
        fileSystem.rename(subDir,subDir2);
        assertFalse(fileSystem.exists(subDir));
        assertTrue(fileSystem.exists(subDir2));
        assertContents(subDir2.resolve(a.getFileName()),adata);
        assertContents(subDir2.resolve(b.getFileName()),bdata);
    }


    @Test (expected = IllegalArgumentException.class)
    public void test_readSymbolicLink_null_throwsException() throws Exception {
        assumeTrue(description.canReadSymboliclinks());
        fileSystem.readSymbolicLink(null);
    }

    @Test (expected = InvalidPathException.class)
    public void test_readSymbolicLink_noLink_throwsException() throws Exception {
        assumeTrue(description.canReadSymboliclinks());
        generateAndCreateTestDir();
        Path p = createTestFile(testDir,"not a link".getBytes());
        fileSystem.readSymbolicLink(p);
    }

    @Test (expected = InvalidPathException.class)
    public void test_readSymbolicLink_noLinkDir_throwsException() throws Exception {
        assumeTrue(description.canReadSymboliclinks());
        generateAndCreateTestDir();
        fileSystem.readSymbolicLink(testDir);
    }

    @Test
    public void test29_readSymbolicLink() throws Exception {
        assumeTrue(description.canReadSymboliclinks());
        Map.Entry<Path,Path> map = locationConfig.getSymbolicLinksToExistingFile();
        Path res = fileSystem.readSymbolicLink(map.getKey());
        assertEquals(res, map.getValue());
    }


    @Test
    public void test_multipleFileSystemsOpenSimultaneously() throws Exception {
        FileSystem fs1 = setupFileSystem();
        FileSystem fs2 = setupFileSystem();
        assert (fs2.isOpen());
        assert (fs1.isOpen());

        // Close them both. We should get no exceptions.
        fs1.close();
        fs2.close();
    }

    // TODO: Symbolic links in a cycle tests
    // TODO: Test asynchronous exceptions
    // TODO: Test create symbolic link
    // TODO: Cancel copy
    // TODO: WaitUntilDone




}<|MERGE_RESOLUTION|>--- conflicted
+++ resolved
@@ -17,10 +17,6 @@
 
 
 import nl.esciencecenter.xenon.XenonException;
-<<<<<<< HEAD
-import nl.esciencecenter.xenon.adaptors.NotConnectedException;
-=======
->>>>>>> 92573251
 import nl.esciencecenter.xenon.filesystems.CopyMode;
 import nl.esciencecenter.xenon.filesystems.CopyStatus;
 import nl.esciencecenter.xenon.filesystems.DirectoryNotEmptyException;
@@ -36,7 +32,6 @@
 import nl.esciencecenter.xenon.utils.OutputReader;
 import org.junit.After;
 import org.junit.Before;
-import org.junit.Ignore;
 import org.junit.Rule;
 import org.junit.Test;
 import org.junit.rules.ExpectedException;
@@ -58,10 +53,6 @@
 import static org.junit.Assert.assertNotNull;
 import static org.junit.Assert.assertTrue;
 import static org.junit.Assert.fail;
-<<<<<<< HEAD
-import static org.junit.Assume.assumeFalse;
-=======
->>>>>>> 92573251
 import static org.junit.Assume.assumeTrue;
 
 public abstract class FileSystemTestParent {
@@ -117,10 +108,7 @@
     public void cleanup() throws XenonException {
         try {
             if (!fileSystem.isOpen()) {
-<<<<<<< HEAD
                 fileSystem = setupFileSystem();
-=======
->>>>>>> 92573251
                 return;
             }
 
@@ -289,11 +277,7 @@
         testDir = resolve(generateTestDirName());
     }
 
-<<<<<<< HEAD
-    private void generateAndCreateTestDir() throws XenonException {
-=======
     protected void generateAndCreateTestDir() throws XenonException {
->>>>>>> 92573251
         generateTestDir();
         fileSystem.createDirectories(testDir);
     }
