--- conflicted
+++ resolved
@@ -72,14 +72,10 @@
         assertNotNull(root);
 
         testRoot = root.resolve(TEST_DIR);
-
-<<<<<<< HEAD
+        
         assertNotNull(testRoot);
         
-        System.out.println("TEST_ROOT=" + testRoot);
-=======
         //System.out.println("TEST_ROOT=" + testRoot);
->>>>>>> d8f621b3
 
         fileSystem.createDirectory(testRoot);
 
