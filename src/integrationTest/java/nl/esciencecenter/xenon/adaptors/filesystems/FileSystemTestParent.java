/*
 * Copyright 2013 Netherlands eScience Center
 *
 * Licensed under the Apache License, Version 2.0 (the "License");
 * you may not use this file except in compliance with the License.
 * You may obtain a copy of the License at
 *
 *      http://www.apache.org/licenses/LICENSE-2.0
 *
 * Unless required by applicable law or agreed to in writing, software
 * distributed under the License is distributed on an "AS IS" BASIS,
 * WITHOUT WARRANTIES OR CONDITIONS OF ANY KIND, either express or implied.
 * See the License for the specific language governing permissions and
 * limitations under the License.
 */
package nl.esciencecenter.xenon.adaptors.filesystems;


import static org.junit.Assert.*;
import static org.junit.Assume.assumeFalse;
import static org.junit.Assume.assumeTrue;

import java.io.*;
import java.util.*;

import nl.esciencecenter.xenon.adaptors.NotConnectedException;
import nl.esciencecenter.xenon.filesystems.*;
import org.junit.*;
import org.junit.rules.ExpectedException;

import nl.esciencecenter.xenon.XenonException;
import nl.esciencecenter.xenon.utils.OutputReader;
import org.junit.rules.Timeout;

public abstract class FileSystemTestParent {

    public static final String TEST_DIR = "xenon_test";

    private Path testRoot;

    private FileSystem fileSystem;
    private FileSystemAdaptorDescription description;
    private LocationConfig locationConfig;
    private Path testDir;

    private static long counter = 0;

    private static long getNextCounter() { 
        return counter++;
    }

    @Rule
    public Timeout globalTimeout = Timeout.seconds(10); // 10 seconds max per method tested

    @Rule
    public final ExpectedException exception = ExpectedException.none();

    @Before
    public void setup() throws XenonException {
        fileSystem = setupFileSystem();
        description = setupDescription();
        locationConfig = setupLocationConfig(fileSystem);

        Path root = locationConfig.getWritableTestDir();

        //System.out.println("ROOT=" + root);

        assertNotNull(root);

        testRoot = root.resolve(TEST_DIR);

        //System.out.println("TEST_ROOT=" + testRoot);

        fileSystem.createDirectory(testRoot);


        testDir = null;
    }

    protected abstract LocationConfig setupLocationConfig(FileSystem fileSystem);

    @After
    public void cleanup() throws XenonException {
        try {
            if (!fileSystem.isOpen()) {
                fileSystem = setupFileSystem();
                return;
            }

            if (testRoot != null && fileSystem.exists(testRoot)) {
                fileSystem.delete(testRoot, true);
            }
        } finally {
            try {
                fileSystem.close();
            } catch (Exception ex) {
                // that's fine
            }
        }
    }

    public abstract FileSystem setupFileSystem() throws XenonException;

    private FileSystemAdaptorDescription setupDescription() throws XenonException {
        String name = fileSystem.getAdaptorName();
        return FileSystem.getAdaptorDescription(name);
    }

    @Test
    public void exists_fileDoesExist_fileExists() throws XenonException {
        Path path = locationConfig.getExistingPath();
        assertTrue(path.getAbsolutePath(), fileSystem.exists(path));
    }

    @Test
    public void readSymbolicLink_linkToExistingFile_targetMatches() throws XenonException {
        assumeTrue("Does not support reading of symlinks", description.canReadSymboliclinks());
        Map.Entry<Path, Path> linkTarget = locationConfig.getSymbolicLinksToExistingFile();
        Path target = fileSystem.readSymbolicLink(linkTarget.getKey());
        Path expectedTarget = linkTarget.getValue();
        assertEquals(target, expectedTarget);
    }


    public Path resolve(String... path) throws XenonException {
        return testRoot.resolve(new Path(path));
    }

    private void copySync(Path source, Path target, CopyMode mode, boolean recursive) throws Throwable{
        String s = fileSystem.copy(source,fileSystem,target,mode,recursive);
        CopyStatus status = fileSystem.waitUntilDone(s, 1000);
        if(status.hasException()){
            throw status.getException();
        }
    }



    private void throwUnexpected(String name, Throwable e) {
        throw new AssertionError(name + " throws unexpected Exception!", e);
    }

    private void throwWrong(String name, Object expected, Object result) {
        fail(name + " produced wrong result! Expected: " + expected + " but got: " + result);
    }

    private String generateTestDirName() throws XenonException {
        return "dir" + getNextCounter();
    }

    private String generateTestFileName() throws XenonException {
        return "file" + getNextCounter();
    }

    // Depends on: Path.resolve, RelativePath, exists
    //    private Path createNewTestDirName(Path root) throws XenonException {
    //        Path dir = resolve("dir" + getNextCounter());
    //        
    //        assertFalse("Generated test dir already exists! " + dir, fileSystem.exists(dir));
    //
    //        return dir;
    //    }

    // Depends on: [createNewTestDirName], createDirectory, exists
    //    private Path createTestDir(Path root) throws Exception {
    //        Path dir = createNewTestDirName(root);
    //        fileSystem.createDirectory(dir);
    //
    //        assertTrue("Failed to generate test dir! " + dir, fileSystem.exists(dir));
    //
    //        return dir;
    //    }

    // Depends on: [createTestDir]
    protected void prepareTestDir(String testName) throws XenonException {
        testDir = resolve(testName);

        assertFalse("Test directory " + testName + " already exists", fileSystem.exists(testDir));
        fileSystem.createDirectories(testDir);
    }

    // Depends on: Path.resolve, exists
    private Path createNewTestFileName(Path root) throws Exception {
        Path file = root.resolve( "file" + getNextCounter());

        assertFalse("Generated NEW test file already exists! " + file, fileSystem.exists(file));

        return file;
    }

    // Depends on: newOutputStream
    private void writeData(Path testFile, byte[] data) throws Exception {

        OutputStream out = null;

        try {
            out = fileSystem.writeToFile(testFile, data.length);

            if (data != null) {
                out.write(data);
            }
        } finally {
            try {
                out.close();
            } catch (Exception e) {
                //ignore
            }
        }
    }

    // Depends on: [createNewTestFileName], createFile, [writeData]
    protected Path createTestFile(Path root, byte[] data) throws Exception {
        Path file = createNewTestFileName(root);
        
        System.out.println("CREATE TEST FILE: " + file);

<<<<<<< HEAD

=======
        return createNamedTestFile(file,data);
    }

    private Path createNamedTestFile(Path file, byte[] data) throws Exception {
        fileSystem.createFile(file);
>>>>>>> 541317ac

        if (data != null && data.length > 0) {
            writeData(file, data);
        } else {
            fileSystem.createFile(file);
        }
        return file;
    }

    //    // Depends on: exists, isDirectory, delete
    //    private void deleteTestFile(Path file) throws Exception {
    //        assertTrue("Cannot delete non-existing file: " + file, fileSystem.exists(file));
    //
    //        PathAttributes att = fileSystem.getAttributes(file);
    //        assertFalse("Cannot delete directory: " + file, att.isDirectory());
    //
    //        fileSystem.delete(file,false);
    //    }

    // Depends on: exists, isDirectory, delete
    protected void deleteTestDir(Path dir) throws Exception {
        assertTrue("Cannot delete non-existing directory: " + dir, fileSystem.exists(dir));

        PathAttributes att = fileSystem.getAttributes(dir);
        assertTrue("Cannot delete file: " + dir, att.isDirectory());

        fileSystem.delete(dir,true);
    }

    private void generateTestDir() throws XenonException { 
        testDir = resolve(generateTestDirName());    	
    }

    private void generateAndCreateTestDir() throws XenonException { 
        generateTestDir();
        fileSystem.createDirectories(testDir);    	
    }

    private Path createTestSubDir(Path testDir) throws XenonException {
        Path res = createTestSubDirName(testDir);
        fileSystem.createDirectory(res);
        return res;
    }

    private Path createTestSubDirName(Path testDir) throws XenonException {
        return testDir.resolve(new Path(generateTestDirName()));
    }


    // Tests to create directories

    @Test
    public void test_exists_ok() throws Exception {
        assertTrue(fileSystem.exists(locationConfig.getExistingPath()));
    }

    @Test
    public void test_exists_notExistsDir() throws Exception {
        assertFalse(fileSystem.exists(new Path("/foobar")));
    }

    @Test(expected=IllegalArgumentException.class)
    public void test_createDirectory_null_throw() throws Exception {
        fileSystem.createDirectory(null);
    }

    @Test
    public void test_createDirectory_nonExisting_noThrow() throws Exception {
        generateAndCreateTestDir();
        assertTrue(fileSystem.exists(testDir));

    }

    @Test(expected=PathAlreadyExistsException.class)
    public void createDirectory_existing_throw() throws Exception {
        generateAndCreateTestDir();
        fileSystem.createDirectory(testDir);
    }

    @Test(expected=PathAlreadyExistsException.class)
    public void test_createDirectory_existingFile_throw() throws Exception {
        generateAndCreateTestDir();

        String file = generateTestFileName();

        Path tmp = testDir.resolve(file);
        fileSystem.createFile(tmp);

        // Should fail!
        fileSystem.createDirectory(tmp);
    }

    @Test(expected=NoSuchPathException.class)
    public void test_createDirectory_nonExistingParent_throw() throws Exception {
        generateAndCreateTestDir();
        fileSystem.createDirectory(testDir.resolve(new Path("aap", "noot")));
    }

    //    @Test(expected=XenonException.class)
    //    public void createDirectory_closedFileSystemIfSupported_throw() throws Exception {
    //        assumeFalse(description.isConnectionless());
    //        fileSystem.close();
    //        generateAndCreateTestDir();
    //    }


    @Test(expected=IllegalArgumentException.class)
    public void test_createFile_null_throwsException() throws Exception {
        fileSystem.createFile(null);
    }

    @Test
    public void test_createFile_nonExistingFile() throws Exception {
        generateAndCreateTestDir();
        Path file = testDir.resolve(generateTestFileName());    	
        fileSystem.createFile(file);
    }

    @Test(expected=PathAlreadyExistsException.class)
    public void test_createFile_existingFile_throwsException() throws Exception {
        generateAndCreateTestDir();
        Path file = testDir.resolve(generateTestFileName());    	
        fileSystem.createFile(file);
        fileSystem.createFile(file);
    }

    @Test(expected=PathAlreadyExistsException.class)
    public void test07_createFile_existingDir_throwsException() throws Exception {
        generateAndCreateTestDir();
        fileSystem.createFile(testDir);
    }



    @Test(expected=NoSuchPathException.class)
    public void test_createFile_nonExistingParent_throwsException() throws Exception {
        generateAndCreateTestDir();
        Path dir = testDir.resolve(generateTestDirName());
        Path file = dir.resolve(generateTestFileName());    	
        fileSystem.createFile(file);
    }

    /* TODO: Fixme!
    @Test(expected=XenonException.class)
    public void test_createFile_closedFileSystem_throwsException() throws Exception {
        assumeTrue(!description.isConnectionless());
        generateAndCreateTestDir();
        Path file0 = createNewTestFileName(testDir);
        fileSystem.close();
        fileSystem.createFile(file0);
    }
     */

    @Test
    public void test_readFromFile() throws Exception {

        Path file = locationConfig.getExistingPath();

        OutputReader reader = new OutputReader(fileSystem.readFromFile(file));

        reader.waitUntilFinished();

        // System.out.println("READ: " + reader.getResultAsString());

        assertEquals("Hello World\n", reader.getResultAsString());    	
    }



    @Test(expected=IllegalArgumentException.class)
    public void test_exists_null_throwsException() throws Exception {
        fileSystem.exists(null);
    }

    @Test
    public void test_exists_nonExistent_returnFalse() throws Exception {
        generateAndCreateTestDir();

        // test with non-existing file
        Path file0 = createNewTestFileName(testDir);
        assertFalse(fileSystem.exists(file0));
    }

    @Test
    public void test_exists_existingFile_returnTrue() throws Exception {
        generateAndCreateTestDir();

        // test with non-existing file
        Path file0 = createNewTestFileName(testDir);
        fileSystem.createFile(file0);
        assertTrue(fileSystem.exists(file0));
    }

    @Test
    public void test_exists_existingDir_returnTrue() throws Exception {
        generateAndCreateTestDir();

        // test with non-existing file
        Path file0 = createNewTestFileName(testDir);
        assertTrue(fileSystem.exists(testDir));
    }

    @Test
    public void test_exists_existingSymbolicLink_returnTrue() throws Exception {
        generateAndCreateTestDir();

        // test with non-existing file
        Path file0 = createNewTestFileName(testDir);
        Path link = createNewTestFileName(testDir);
        fileSystem.createFile(file0);
        fileSystem.createSymbolicLink(link,file0);
        assertTrue(fileSystem.exists(link));
    }

    @Test
    @Ignore("Dunno how to create other?")
    public void test_exists_existingOther_returnTrue() throws Exception {

    }

    @Test(expected=IllegalArgumentException.class)
    public void test_delete_nonRec_null_throwsException() throws Exception {
        fileSystem.delete(null,false);
    }


    @Test(expected=IllegalArgumentException.class)
    public void test_delete_rec_null_throwsException() throws Exception {
        fileSystem.delete(null,true);
    }

    @Test(expected=NoSuchPathException.class)
    public void test_delete_nonExistentFile_throwsException() throws Exception {
        generateAndCreateTestDir();
        Path nonExistent = createNewTestFileName(testDir);
        fileSystem.delete(nonExistent, false);
    }

    @Test
    public void test_delete_symlink() throws Exception {
        assumeTrue(description.canCreateSymboliclinks());
        generateAndCreateTestDir();
        Path file = createNewTestFileName(testDir);
        Path link = createNewTestFileName(testDir);
        fileSystem.createFile(file);
        fileSystem.createSymbolicLink(link,file);
        fileSystem.delete(link,false);
        assertTrue("Target not deleted", fileSystem.exists(file));
        assertFalse("Link deleted", fileSystem.exists(link));
    }


    @Test
    public void test_delete_dangling_symlink() throws Exception {
        assumeTrue(description.canCreateSymboliclinks());
        generateAndCreateTestDir();
        Path file = createNewTestFileName(testDir);
        Path link = createNewTestFileName(testDir);
        fileSystem.createFile(file);
        fileSystem.createSymbolicLink(link,file);
        fileSystem.delete(file,false);

        fileSystem.delete(link,false);

        assertFalse("Target deleted", fileSystem.exists(file));
        assertFalse("Link deleted", fileSystem.exists(link));
    }
    @Test
    public void test_delete_existingFile() throws Exception {
        generateAndCreateTestDir();
        Path file = createNewTestFileName(testDir);
        fileSystem.createFile(file);
        fileSystem.delete(file,false);
        assertFalse(fileSystem.exists(file));
    }

    @Test
    public void test_delete_existingEmptyDir() throws Exception {
        generateAndCreateTestDir();
        fileSystem.delete(testDir,false);
        assertFalse(fileSystem.exists(testDir));
    }

    @Test(expected=DirectoryNotEmptyException.class)
    public void test_delete_existingNonEmptyDir_throwsException() throws Exception {
        generateAndCreateTestDir();
        Path file = createNewTestFileName(testDir);
        Path file2 = createNewTestFileName(testDir);
        fileSystem.createFile(file);
        fileSystem.createFile(file2);
        fileSystem.delete(testDir, false);
    }

    @Test
    public void test_delete_Rec_existingNonEmptyDir_throwsException() throws Exception {
        generateAndCreateTestDir();
        Path file = createNewTestFileName(testDir);
        Path file2 = createNewTestFileName(testDir);
        fileSystem.createFile(file);
        fileSystem.createFile(file2);
        fileSystem.delete(testDir, true);
    }

    @Test(expected=IllegalArgumentException.class)
    public void test_list_nullPath_throwsException() throws Exception {
        fileSystem.list(null, true);
    }


    @Test(expected=NoSuchPathException.class)
    public void test_list_nonExistentDir_throwsException() throws Exception {
        generateAndCreateTestDir();
        Path nonExistent = createNewTestFileName(testDir);
        fileSystem.list(nonExistent,false);
    }


    @Test(expected=InvalidPathException.class)
    public void test_list_file_throwsException() throws Exception {
        generateAndCreateTestDir();
        Path file = createTestFile(testDir,null);
        fileSystem.list(file,false);
    }

    @Test(expected=InvalidPathException.class)
    public void test_list_symlinkToFile_throwsException() throws Exception {
        generateAndCreateTestDir();
        Path file = createTestFile(testDir,null);
        Path link = createNewTestFileName(testDir);
        fileSystem.createSymbolicLink(link,file);
        fileSystem.list(link,false);
    }

    @Test(expected=InvalidPathException.class)
    public void test_list_symlinkToDir_throwsException() throws Exception {
        generateAndCreateTestDir();
        Path link = createNewTestFileName(testDir);
        fileSystem.createSymbolicLink(link,testDir);
        fileSystem.list(link,false);
    }

    @Test
    public void test_list_canIterateTwice() throws Exception{
        generateAndCreateTestDir();
        byte[] data = "Hello World!".getBytes();
        byte[] data2 = "Party people!".getBytes();
        byte[] data3 = "yes | rm -rf ".getBytes();
        byte[] data4 = "Use Xenon!".getBytes();

        Path source = createTestSubDir(testDir);
        createTestFile(source, data);

        Path testSubDir = createTestSubDir(source);
        Path testSubDir2 = createTestSubDir(source);
        createTestFile(testSubDir2,data2);
        createTestFile(testSubDir,data3);

        Path testSubSub = createTestSubDir(testSubDir);
        createTestFile(testSubSub,data4);
        createTestSubDir(testDir);

        Iterable<PathAttributes> pa = fileSystem.list(testDir,true);
        Iterator<PathAttributes> it1 = pa.iterator();
        Iterator<PathAttributes> it2 = pa.iterator();
        Set<PathAttributes> set1 = new HashSet<>();
        while(it1.hasNext()){
            set1.add(it1.next());
        }
        Set<PathAttributes> set2 = new HashSet<>();
        while(it2.hasNext()){
            set2.add(it2.next());
        }
        assertEquals(set1,set2);
    }

    private Set<PathAttributes> listSet(Path dir, boolean recursive) throws XenonException{
        Set<PathAttributes> res = new HashSet<>();
        for(PathAttributes p : fileSystem.list(dir,recursive)){
            if(res.contains(p)){
                throw new XenonException(fileSystem.getAdaptorName(),"Duplicate element in listing!");
            } else {
                System.out.println("ADDING TO LIST: " + p);
                res.add(p);
            }
        }
        return res;
    }

    private void assertListSetEqual(Set<PathAttributes> res, Set<PathAttributes> expected){
        if(!res.equals(expected)){
            Set<PathAttributes> superfluous = new HashSet<>(res);
            superfluous.removeAll(expected);
            Set<PathAttributes> missing = new HashSet<>(expected);
            missing.removeAll(res);
            String superfluousString;
            String missingString;
            if(!superfluous.isEmpty()){
                superfluousString = "Superfluous elements : " + listPathsInString(res);
            } else {
                superfluousString = "";
            }
            if(!missing.isEmpty()){
                missingString = "Missing elements : " + listPathsInString(missing);
            } else {
                missingString = "";
            }
            fail("listing is not as expected! " + superfluousString + " " + missingString);
        }
    }

    private String listPathsInString(Set<PathAttributes> res) {
        String superfluous = "";
        for(PathAttributes p : res){
            superfluous += p.getPath().getRelativePath() + " ";
        }
        return superfluous;
    }


    @Test
    public void test_list_existingEmptyDir() throws Exception {
        generateAndCreateTestDir();
        Set<PathAttributes> emptySet = new HashSet<>();
        Set<PathAttributes> res = listSet(testDir, false);
        assertListSetEqual(res,emptySet);
    }

    @Test
    public void test_list_existingFile() throws Exception {
        generateAndCreateTestDir();
        Path file = createNewTestFileName(testDir);
        Set<PathAttributes> expected = new HashSet<>();
        fileSystem.createFile(file);
        expected.add(fileSystem.getAttributes(file));
        Set<PathAttributes> res = listSet(testDir, false);
        assertListSetEqual(res,expected);
    }


    @Test
    public void test_list_nonEmptyDir_correctListing() throws Exception {
        generateAndCreateTestDir();
        Path file0 = createTestFile(testDir, null);
        Path file1 = createTestFile(testDir, null);
        Path file2 = createTestFile(testDir, null);
        Path file3 = createTestFile(testDir, null);
        Set<PathAttributes> expected = new HashSet<>(6);
        expected.add(fileSystem.getAttributes(file0));
        expected.add(fileSystem.getAttributes(file1));
        expected.add(fileSystem.getAttributes(file2));
        expected.add(fileSystem.getAttributes(file3));

        Set<PathAttributes> res = listSet(testDir, false);
        assertListSetEqual(res,expected);
    }


    @Test
    public void test_list_withSubDirs_onlyListTopDirContents() throws Exception {
        generateAndCreateTestDir();
        Path file0 = createTestFile(testDir, null);
        Path file1 = createTestFile(testDir, null);
        Path file2 = createTestFile(testDir, null);
        Path file3 = createTestFile(testDir, null);
        Path subDir = createTestSubDir(testDir);
        createTestFile(subDir, null);
        Set<PathAttributes> expected = new HashSet<>(7);
        expected.add(fileSystem.getAttributes(file0));
        expected.add(fileSystem.getAttributes(file1));
        expected.add(fileSystem.getAttributes(file2));
        expected.add(fileSystem.getAttributes(file3));
        expected.add(fileSystem.getAttributes(subDir));

        Set<PathAttributes> res = listSet(testDir, false);
        assertListSetEqual(res,expected);

    }




    @Test
    public void test_list_recursive_withSubDirs_listAll() throws Exception {
        generateAndCreateTestDir();
        
        Path file0 = createTestFile(testDir, null);
        Path file1 = createTestFile(testDir, null);
        Path file2 = createTestFile(testDir, null);
        Path file3 = createTestFile(testDir, null);
        Path subDir = createTestSubDir(testDir);
        Path irrelevantFileInSubDir = createTestFile(subDir, null);
        Set<PathAttributes> expected = new HashSet<>(7);
        expected.add(fileSystem.getAttributes(file0));
        expected.add(fileSystem.getAttributes(file1));
        expected.add(fileSystem.getAttributes(file2));
        expected.add(fileSystem.getAttributes(file3));
        expected.add(fileSystem.getAttributes(subDir));
        expected.add(fileSystem.getAttributes(irrelevantFileInSubDir));

        Set<PathAttributes> res = listSet(testDir, true);
        assertListSetEqual(res,expected);

    }

    @Test
    public void test_list_recursive() throws Exception {
        byte[] data = "Hello World!".getBytes();
        byte[] data2 = "Party people!".getBytes();
        byte[] data3 = "yes | rm -rf ".getBytes();
        byte[] data4 = "Use Xenon!".getBytes();
        
        generateAndCreateTestDir();
        
        Set<PathAttributes> list = new HashSet<>();
        
        Path source = createTestSubDir(testDir);
        list.add(fileSystem.getAttributes(source));
        
        Path file0 = createTestFile(source, data);
        list.add(fileSystem.getAttributes(file0));
        
        Path testSubDir = createTestSubDir(source);
        list.add(fileSystem.getAttributes(testSubDir));

        Path testSubDir2 = createTestSubDir(source);
        list.add(fileSystem.getAttributes(testSubDir2));
        
        Path file1 = createTestFile(testSubDir2,data2);
        list.add(fileSystem.getAttributes(file1));
        
        Path file2 = createTestFile(testSubDir,data3);
        list.add(fileSystem.getAttributes(file2));
        
        Path testSubSub = createTestSubDir(testSubDir);
        list.add(fileSystem.getAttributes(testSubSub));
        
        Path file3 = createTestFile(testSubSub,data4);
        list.add(fileSystem.getAttributes(file3));

        System.out.println("DONE CREATING!");
        
        assertListSetEqual(listSet(testDir,true), list);
    }

    @Test(expected=IllegalArgumentException.class)
    public void test_getAttributes_nullPath_throwsException() throws Exception {
        fileSystem.getAttributes(null);
    }




    @Test(expected=NoSuchPathException.class)
    public void test_getAttributes_nonExistingFile_throwsException() throws Exception {
        generateAndCreateTestDir();
        // test with non-existing file
        Path file0 = createNewTestFileName(testDir);
        fileSystem.getAttributes(file0);
    }

    private void assertPathAttributesConsitent(Path path, boolean isDirectory, long size, long currentTime)
            throws Exception {

        PathAttributes result = fileSystem.getAttributes(path);

        if (result.isDirectory() && !isDirectory) {
            throwWrong("test_getfileAttributes", "<not directory>", "<directory>");
        }

        if (size >= 0 && result.getSize() != size) {
            throwWrong("test_getfileAttributes", "size=" + size, "size=" + result.getSize());
        }

        if (!isWithinMargin(currentTime, result.getLastModifiedTime()) && result.getLastModifiedTime() != 0) {
            throwWrong("test_getfileAttributes", "lastModifiedTime=" + currentTime,
                    "lastModifiedTime=" + result.getLastModifiedTime());

        }
        if (!isWithinMargin(currentTime, result.getCreationTime()) && result.getCreationTime() != result.getLastModifiedTime()) {
            throwWrong("test_getfileAttributes", "creationTime=" + currentTime, "creationTime=" + result.getCreationTime());
        }

        if (!isWithinMargin(currentTime, result.getLastAccessTime()) && result.getLastAccessTime() != result.getLastModifiedTime()) {
            throwWrong("test13_getfileAttributes", "lastAccessTime=" + currentTime, "lastAccessTime=" + result.getLastAccessTime());
        }

    }

    /*





    /**
     * Tests whether two times (in milliseconds) are within a mild margin of one another. The margin is large enough to be able to
     * cope with servers in other timezones and similar, expected, sources of discrepancy between times.
     *
     * @param time1
     * @param time2
     * @return
     */
    private boolean isWithinMargin(long time1, long time2) {
        final int millisecondsPerSecond = 1000;
        final int secondsPerHour = 3600;
        final long margin = 60 * secondsPerHour * millisecondsPerSecond;
        return Math.abs(time1 - time2) < margin;
    }

    @Test
    public void test_getAttributes_emptyFile() throws Exception {
        long currentTime = System.currentTimeMillis();
        generateAndCreateTestDir();
        // test with non-existing file
        Path file0 = createNewTestFileName(testDir);
        fileSystem.createFile(file0);
        assertPathAttributesConsitent(file0,false,0,currentTime);
    }

    @Test
    public void test_getAttributes_nonEmptyFile() throws Exception {
        long currentTime = System.currentTimeMillis();
        generateAndCreateTestDir();
        Path nonEmptyFile = createTestFile(testDir, new byte[] { 1, 2, 3 });

        assertPathAttributesConsitent(nonEmptyFile, false, 3, currentTime);
    }

    @Test
    public void test_getAttributes_existingDir() throws Exception {
        long currentTime = System.currentTimeMillis();
        generateAndCreateTestDir();

        assertPathAttributesConsitent(testDir, true, -1, currentTime);
    }


    @Test(expected=IllegalArgumentException.class)
    public void test_setPosixFilePermissions_nullPath_throwsException() throws Exception {
        assumeTrue(description.supportsSettingPosixPermissions());
        fileSystem.setPosixFilePermissions(null, null);
    }

    @Test(expected=IllegalArgumentException.class)
    public void test_setPosixFilePermissions_existingFileNullSet_throwsException() throws Exception {
        assumeTrue(description.supportsSettingPosixPermissions());
        generateAndCreateTestDir();
        Path existingFile = createTestFile(testDir,new byte[] { 1, 2, 3 });
        fileSystem.setPosixFilePermissions(existingFile,null);
    }

    @Test
    public void test_setPosixFilePermissions_existingFileZeroPermissions() throws Exception {
        assumeTrue(description.supportsSettingPosixPermissions());
        generateAndCreateTestDir();
        Path existingFile = createTestFile(testDir,new byte[] { 1, 2, 3 });
        Set<PosixFilePermission> emptyPermissions = EnumSet.noneOf(PosixFilePermission.class);
        try {
            assertPermissionsSetIsGet(existingFile, emptyPermissions);
        } finally {
            // Set the permissions to write again before we can remove it
            fileSystem.setPosixFilePermissions(existingFile, getVariousPosixPermissions());
        }
    }

    private void assertPermissionsSetIsGet(Path path, Set<PosixFilePermission> permissions) throws XenonException{
        assumeTrue(description.supportsSettingPosixPermissions());
        fileSystem.setPosixFilePermissions(path,permissions);
        Set<PosixFilePermission> got = fileSystem.getAttributes(path).getPermissions();
        assertEquals(permissions,got);
    }

    @Test
    public void test_setPosixFilePermissions_existingFileFewPermissions() throws Exception {
        assumeTrue(description.supportsSettingPosixPermissions());
        generateAndCreateTestDir();
        Path existingFile = createTestFile(testDir,new byte[] { 1, 2, 3 });
        Set<PosixFilePermission> permissions = EnumSet.of(PosixFilePermission.OWNER_EXECUTE, PosixFilePermission.OWNER_READ,
                PosixFilePermission.OWNER_WRITE);
        try {
            assertPermissionsSetIsGet(existingFile, permissions);
        } finally {
            // Set the permissions to write again before we can remove it
            fileSystem.setPosixFilePermissions(existingFile, getVariousPosixPermissions());
        }

    }

    @Test
    public void test_setPosixFilePermissions_existingFileMorePermissions() throws Exception {
        assumeTrue(description.supportsSettingPosixPermissions());
        generateAndCreateTestDir();
        Path existingFile = createTestFile(testDir,new byte[] { 1, 2, 3 });
        Set<PosixFilePermission> permissions = getVariousPosixPermissions();
        try {
            assertPermissionsSetIsGet(existingFile, permissions);
        } finally {
            // Set the permissions to write again before we can remove it
            fileSystem.setPosixFilePermissions(existingFile, getVariousPosixPermissions());
        }
    }

    @Test(expected=NoSuchPathException.class)
    public void test_setPosixFilePermissions_nonExistingFile_throwsException() throws Exception {
        assumeTrue(description.supportsSettingPosixPermissions());
        generateAndCreateTestDir();
        Path nonExistingFile = createNewTestFileName(testDir);
        Set<PosixFilePermission> permissions = getVariousPosixPermissions();
        fileSystem.setPosixFilePermissions(nonExistingFile,permissions);
    }

    @Test
    public void test_setPosixFilePermissions_existingDir() throws Exception {
        assumeTrue(description.supportsSettingPosixPermissions());
        generateAndCreateTestDir();
        Set<PosixFilePermission> permissions = getVariousPosixPermissions();
        assertPermissionsSetIsGet(testDir, permissions);
    }


    private Set<PosixFilePermission> getVariousPosixPermissions() {
        return EnumSet.of(PosixFilePermission.OWNER_EXECUTE, PosixFilePermission.OWNER_READ, PosixFilePermission.OWNER_WRITE,
                PosixFilePermission.OTHERS_READ, PosixFilePermission.GROUP_READ);
    }


    @Test(expected=IllegalArgumentException.class)
    public void test_readFromFile_null_throwsException() throws Exception {
        fileSystem.readFromFile(null);
    }

    @Test(expected=NoSuchPathException.class)
    public void test_readFromFile_nonExistingFile_throwsException() throws Exception {
        generateAndCreateTestDir();
        Path nonExistingFile = createNewTestFileName(testDir);
        fileSystem.readFromFile(nonExistingFile);
    }

    /**
     * Copy all bytes from an input stream to an output stream.
     *
     * A temporary buffer of size <code>100</code> is used.
     * <p>
     * NOTE: <code>in</code> and <code>out</code> will NOT be explicitly closed once the end of the stream is reached.
     * </p>
     *
     * @param in
     *            the InputStream to read from.
     * @param out
     *            the OutputStream to write to.
     * @return the number of bytes copied.
     * @throws IOException
     *             if an I/O error occurs during the copy operation.
     */
    public static long copy(InputStream in, OutputStream out) throws IOException {
        long bytes = 0;

        byte[] buffer = new byte[100];

        int len = in.read(buffer);

        while (len != -1) {
            bytes += len;
            out.write(buffer, 0, len);
            len = in.read(buffer);
        }

        return bytes;
    }


    /**
     * Read all bytes from the input stream and return them in a byte array.
     * <p>
     * NOTE: <code>in</code> will NOT be explicitly closed once the end of the stream is reached.
     * </p>
     *
     * @param in
     *            the input stream to read.
     * @return a byte array containing all bytes that the input stream produced.
     * @throws IOException
     *             if an I/O error was produced while reading the stream.
     */
    public static byte[] readAllBytes(InputStream in) throws IOException {
        ByteArrayOutputStream buffer = new ByteArrayOutputStream();

        copy(in, buffer);

        return buffer.toByteArray();
    }



    private void assertReadsExpected(Path file, byte[] expected) throws Exception {

        InputStream in = fileSystem.readFromFile(file);


        byte[] data = readAllBytes(in);
        in.close();

        if (expected == null) {
            if (data.length != 0) {
                throwWrong("readFromFile", "zero bytes", data.length + " bytes");
            }
            return;
        }

        if (expected.length != data.length) {
            throwWrong("readFromFile", expected.length + " bytes", data.length + " bytes");
        }

        if (!Arrays.equals(expected, data)) {
            throwWrong("readFromFile", Arrays.toString(expected), Arrays.toString(data));
        }
    }



    @Test
    public void test_readFromFile_existingEmptyFile() throws Exception {
        generateAndCreateTestDir();
        Path file1 = createTestFile(testDir, null);
        assertReadsExpected(file1,null);
    }

    @Test
    public void test_readFromFile_existingNonEmptyFile() throws Exception {
        byte[] data = "Hello World".getBytes();
        generateAndCreateTestDir();
        Path file2 = createTestFile(testDir, data);

        assertReadsExpected(file2, data);

    }

    @Test(expected = InvalidPathException.class)
    public void test_readFromFile_existingDir_throw() throws Exception {
        generateAndCreateTestDir();
        fileSystem.readFromFile(testDir);
    }

    @Test
    public void test_readFromFile_DoubleClose() throws Exception {

        // See what happens when we close an in input stream twice and then reopen the stream. This failed
        // on the SSH adaptor due to a bug in the sftp channel cache.

        byte[] data = "Hello World".getBytes();
        generateAndCreateTestDir();
        Path file = createTestFile(testDir, data);

        InputStream in = null;

        try {
            in = fileSystem.readFromFile(file);
        } catch (Exception e) {
            // should not fail
            throwUnexpected("test_readFromFile_DoubleClose", e);
        }

        try {
            // should not fail
            in.close();
        } catch (Exception e) {
            throwUnexpected("test_readFromFile_DoubleClose", e);
        }

        try {
            in.close();
        } catch (Exception e) {
            // should fail
        }

        try {
            in = fileSystem.readFromFile(file);
        } catch (Exception e) {
            // should not fail
            throwUnexpected("test_readFromFile_DoubleClose", e);
        }

        try {
            in.close();
        } catch (Exception e) {
            // should not fail
            throwUnexpected("test20b_newInputStreamDoubleClose", e);
        }

    }


    // TODO: not connected exceptions test for every function

    @Test (expected = NotConnectedException.class)
    public void test_readFromFile_closed_throwsException() throws Exception {
        assumeFalse(description.isConnectionless());
        fileSystem.close();
        fileSystem.readFromFile(testDir);

    }

    @Test(expected = IllegalArgumentException.class)
    public void test_writeToFile_nullPath_throwsException() throws Exception {
        fileSystem.writeToFile(null,0);
    }

    @Test(expected = PathAlreadyExistsException.class)
    public void test_writeToFile_existingFile_throwsException() throws Exception {
        generateAndCreateTestDir();
        Path file = createTestFile(testDir,null);

        fileSystem.writeToFile(file,0);
    }

    @Test(expected = PathAlreadyExistsException.class)
    public void test_writeToFile_existingDir_throwsException() throws Exception {
        generateAndCreateTestDir();
        fileSystem.writeToFile(testDir,0);
    }

    @Test(expected = PathAlreadyExistsException.class)
    public void test_writeToFile_symlinkToFile_throwsException() throws Exception {
        assumeTrue(description.canCreateSymboliclinks());
        generateAndCreateTestDir();
        Path file = createTestFile(testDir,null);
        Path link = createNewTestFileName(testDir);
        fileSystem.createSymbolicLink(link,file);
        fileSystem.writeToFile(link,0);
    }



    // No need for more tests for write: we already check that data written = data read when testing read (data is written before
    // using write)

    @Test(expected = IllegalArgumentException.class)
    public void test_appendToFile_nullPath_throwsException() throws Exception{
        assumeTrue(description.canAppend());
        fileSystem.appendToFile(null);
    }




    @Test
    public void test_appendToFile_append_nothing() throws Exception{
        assumeTrue(description.canAppend());
        generateAndCreateTestDir();
        byte[] data = "Hello world!".getBytes();
        Path file = createTestFile(testDir,data);
        OutputStream out = fileSystem.appendToFile(file);
        out.close();
        assertContents(file,data);
    }

    @Test
    public void test_appendToFile_append() throws Exception{
        assumeTrue(description.canAppend());
        generateAndCreateTestDir();
        String a = "Hello world! ";
        String b = "Pary people!";

        Path file = createTestFile(testDir,a.getBytes());
        OutputStream out = fileSystem.appendToFile(file);
        out.write(b.getBytes());
        out.close();
        assertContents(file,(a+b).getBytes());
    }

    @Test(expected = NoSuchPathException.class)
    public void test_appendToFile_fileDoesNotExist_throwsException() throws Exception{
        assumeTrue(description.canAppend());
        generateAndCreateTestDir();

        Path file = createNewTestFileName(testDir);
        fileSystem.appendToFile(file);
    }

    @Test(expected = InvalidPathException.class)
    public void test_appendToFile_isDirectory_throwsException() throws Exception{
        assumeTrue(description.canAppend());
        generateAndCreateTestDir();
        Path p = createTestSubDir(testDir);
        fileSystem.appendToFile(p);
    }


    private void assertContents(Path source, byte[] data)throws Exception {
        InputStream a = fileSystem.readFromFile(source);
        byte[] abytes = readAllBytes(a);
        if (!Arrays.equals(abytes, data)) {
            throwWrong("copy", Arrays.toString(abytes), Arrays.toString(data));
        }
    }

    private void assertSameContents(Path source, Path target) throws Exception {

        InputStream a = fileSystem.readFromFile(source);
        InputStream b = fileSystem.readFromFile(target);

        byte[] abytes = readAllBytes(a);
        byte[] bbytes = readAllBytes(b);
        if (!Arrays.equals(abytes, bbytes)) {
            throwWrong("copy", Arrays.toString(abytes), Arrays.toString(bbytes));
        }
    }

    @Test(expected = IllegalArgumentException.class)
    public void test_copy_null_throwsException() throws Exception {
        fileSystem.copy(null,null,null,null,false);

    }

    @Test(expected = IllegalArgumentException.class)
    public void test_copy_nullTarget_throwsException() throws Exception {
        generateAndCreateTestDir();
        Path file = createNewTestFileName(testDir);
        fileSystem.copy(file,null,null,null,false);
    }

    @Test(expected = IllegalArgumentException.class)
    public void test_copy_nullTargetPath_throwsException() throws Exception {
        generateAndCreateTestDir();
        Path file = createNewTestFileName(testDir);
        fileSystem.copy(file,fileSystem,null,null,false);
    }

    @Test(expected = IllegalArgumentException.class)
    public void test_copy_nullMode_throwsException() throws Exception {
        generateAndCreateTestDir();
        Path file = createTestFile(testDir,"bla".getBytes());
        Path file2 = createNewTestFileName(testDir);
        fileSystem.copy(new Path(file),fileSystem,new Path(file2),null,false);
    }


    @Test(expected = NoSuchPathException.class)
    public void test_copy_nonExistingSource_throwsException() throws Throwable {
        generateAndCreateTestDir();
        Path nonExistingSource = createNewTestFileName(testDir);
        Path target = createNewTestFileName(testDir);
        copySync(nonExistingSource,target,CopyMode.CREATE,true);
    }



    @Test(expected = InvalidPathException.class)
    public void test_copy_directoryAsSource_throwsException() throws Throwable {
        generateAndCreateTestDir();
        Path target = createNewTestFileName(testDir);
        Path dir0 = createTestSubDir(testDir);

        copySync(dir0,target,CopyMode.CREATE,false);
    }

    @Test
    public void test_copy_nonExistingTarget_copiedFile() throws Throwable {
        byte[] data = "Hello World!".getBytes();
        generateAndCreateTestDir();
        Path file0 = createTestFile(testDir, data);
        Path file1 = createNewTestFileName(testDir);
        copySync(file0,file1,CopyMode.CREATE,false);
        assertSameContents(file0,file1);
    }


    @Test (expected = PathAlreadyExistsException.class)
    public void test_copy_existingTarget_throwsException() throws Throwable {
        byte[] data = "Hello World!".getBytes();
        generateAndCreateTestDir();
        Path file0 = createTestFile(testDir, data);
        Path file1 = createTestFile(testDir,null);
        copySync(file0,file1,CopyMode.CREATE,false);
    }

    @Test
    public void test_copy_existingTarget_replace() throws Throwable {
        byte[] data = "Hello World!".getBytes();
        byte[] data2 = "Something else!".getBytes();
        generateAndCreateTestDir();
        Path file0 = createTestFile(testDir, data);
        Path file1 = createTestFile(testDir,data2);
<<<<<<< HEAD

        String copyId = fileSystem.copy(file0, fileSystem,file1, CopyMode.REPLACE, false);
        fileSystem.waitUntilDone(copyId,1000);
=======
        copySync(file0,file1,CopyMode.REPLACE,false);
>>>>>>> 541317ac
        assertSameContents(file0,file1);
    }

    @Test
    public void test_copy_existingTarget_ignore() throws Throwable {
        byte[] data = "Hello World!".getBytes();
        byte[] data2 = "Something else!".getBytes();
        generateAndCreateTestDir();
        Path file0 = createTestFile(testDir, data);
        Path file1 = createTestFile(testDir,data2);
        copySync(file0,file1,CopyMode.IGNORE,false);
        assertContents(file1,data2);
    }

    @Test
    public void test_copy() throws Throwable {
        byte[] data = "Hello World!".getBytes();
        generateAndCreateTestDir();
        Path file0 = createTestFile(testDir, data);
        Path file1 = createNewTestFileName(testDir);
        copySync(file0,file1,CopyMode.CREATE,false);
        assertSameContents(file0,file1);
    }

    @Test
    public void test_copy_rec() throws Throwable {
        byte[] data = "Hello World!".getBytes();
        byte[] data2 = "Party people!".getBytes();
        byte[] data3 = "yes | rm -rf ".getBytes();
        byte[] data4 = "Use Xenon!".getBytes();
        generateAndCreateTestDir();

        Path source = createTestSubDir(testDir);
        createTestFile(source, data);
        Path testSubDir = createTestSubDir(source);

        Path testSubDir2 = createTestSubDir(source);
        createTestFile(testSubDir2,data2);
        createTestFile(testSubDir,data3);
        
        Path testSubSub = createTestSubDir(testSubDir);
        createTestFile(testSubSub,data4);
        
        Path target = createTestSubDir(testDir);
        copySync(source,target,CopyMode.CREATE,true);
        assertSameContentsDir(source,target);
    }

    @Test (expected = PathAlreadyExistsException.class)
    public void test_copy_rec_create() throws Throwable {
        byte[] data = "Hello World!".getBytes();
        byte[] data2 = "Party people!".getBytes();
        byte[] data3 = "yes | rm -rf ".getBytes();
        byte[] data4 = "Use Xenon!".getBytes();
        generateAndCreateTestDir();
        Path target = createTestSubDir(testDir);
        Path source = createTestSubDir(testDir);
        Path file = createTestFile(target, data3);
        Path file2 = createTestFile(target, data3);
        Path file3 = createTestFile(target, data3);
        Path file4 = createTestFile(target, data4);

        Path srcFile = createNamedTestFile(source.resolve(file.getFileName()),data);
        Path srcFile2 = createNamedTestFile(source.resolve(file2.getFileName()),data2);

        copySync(source,target,CopyMode.CREATE,true);
    }

    @Test
    public void test_copy_rec_replace() throws Throwable {
        byte[] data = "Hello World!".getBytes();
        byte[] data2 = "Party people!".getBytes();
        byte[] data3 = "yes | rm -rf ".getBytes();
        byte[] data4 = "Use Xenon!".getBytes();
        generateAndCreateTestDir();
        Path target = createTestSubDir(testDir);
        Path subtarget = createTestSubDir(target);
        Path source = createTestSubDir(testDir);
        Path subsource = source.resolve(subtarget.getFileName());
        fileSystem.createDirectory(subsource);
        Path file = createTestFile(subtarget, data3);
        Path file2 = createTestFile(subtarget, data3);
        Path file3 = createTestFile(subtarget, data3);
        Path file4 = createTestFile(subtarget, data4);

        Path srcFile = createNamedTestFile(subsource.resolve(file.getFileName()),data);
        Path srcFile2 = createNamedTestFile(subsource.resolve(file2.getFileName()),data2);

        copySync(source,target,CopyMode.REPLACE,true);
        assertContents(file,data);
        assertContents(file2,data2);
        assertContents(file3,data3);
        assertContents(file4,data4);
    }

    @Test
    public void test_copy_rec_ignore() throws Throwable {
        byte[] data = "Hello World!".getBytes();
        byte[] data2 = "Party people!".getBytes();
        byte[] data3 = "yes | rm -rf ".getBytes();
        byte[] data4 = "Use Xenon!".getBytes();
        generateAndCreateTestDir();
        Path target = createTestSubDir(testDir);
        Path subtarget = createTestSubDir(target);
        Path source = createTestSubDir(testDir);
        Path subsource = source.resolve(subtarget.getFileName());
        fileSystem.createDirectory(subsource);
        Path file = createTestFile(subtarget, data3);
        Path file2 = createTestFile(subtarget, data3);
        Path file3 = createTestFile(subtarget, data3);
        Path file4 = createTestFile(subtarget, data4);

        Path srcFile = createNamedTestFile(subsource.resolve(file.getFileName()),data);
        Path srcFile2 = createNamedTestFile(subsource.resolve(file2.getFileName()),data2);

        copySync(source,target,CopyMode.IGNORE,true);
        assertContents(file,data3);
        assertContents(file2,data3);
        assertContents(file3,data3);
        assertContents(file4,data4);
    }


    @Test (expected = PathAlreadyExistsException.class)
    public void test_copy_target_directory_source_file_create() throws Throwable {
        byte[] data = "Hello World!".getBytes();
        byte[] data2 = "Party people!".getBytes();
        byte[] data3 = "yes | rm -rf ".getBytes();
        byte[] data4 = "Use Xenon!".getBytes();
        generateAndCreateTestDir();
        Path target = createTestSubDir(testDir);
        Path subtarget = createTestSubDir(target);
        Path file = createTestFile(subtarget, data3);
        Path file2 = createTestFile(subtarget, data3);
        Path file3 = createTestFile(subtarget, data3);
        Path file4 = createTestFile(subtarget, data4);

        Path source = createTestFile(testDir,data);

        copySync(source,target,CopyMode.CREATE,true);


    }


    @Test
    public void test_copy_target_directory_source_file_replace() throws Throwable {
        byte[] data = "Hello World!".getBytes();
        byte[] data2 = "Party people!".getBytes();
        byte[] data3 = "yes | rm -rf ".getBytes();
        byte[] data4 = "Use Xenon!".getBytes();
        generateAndCreateTestDir();
        Path target = createTestSubDir(testDir);
        Path subtarget = createTestSubDir(target);
        Path file = createTestFile(subtarget, data3);
        Path file2 = createTestFile(subtarget, data3);
        Path file3 = createTestFile(subtarget, data3);
        Path file4 = createTestFile(subtarget, data4);

        Path source = createTestFile(testDir,data);

        copySync(source,target,CopyMode.REPLACE,true);

        assertContents(target,data);
    }


    @Test
    public void test_copy_target_directory_source_file_ignore() throws Throwable {
        byte[] data = "Hello World!".getBytes();
        byte[] data2 = "Party people!".getBytes();
        byte[] data3 = "yes | rm -rf ".getBytes();
        byte[] data4 = "Use Xenon!".getBytes();
        generateAndCreateTestDir();
        Path target = createTestSubDir(testDir);
        Path subtarget = createTestSubDir(target);
        Path file = createTestFile(subtarget, data);
        Path file2 = createTestFile(subtarget, data2);
        Path file3 = createTestFile(subtarget, data3);
        Path file4 = createTestFile(subtarget, data4);

        Path source = createTestFile(testDir,data);

        copySync(source,target,CopyMode.IGNORE,true);

        assertContents(file,data);
        assertContents(file2,data2);
        assertContents(file3,data3);
        assertContents(file4,data4);
    }


    private void assertSameContentsDir(Path dir1, Path dir2) throws Exception{
        for(PathAttributes p : fileSystem.list(dir1, true)){
            Path sub = dir1.relativize(p.getPath());
            Path other = dir2.resolve(sub);
            if(!fileSystem.exists(other)){
                fail("Cannot find equivalent for " + p.getPath().getRelativePath() + " is not " + other.getRelativePath());
            }
            if(p.isRegular()){
                assertSameContents(p.getPath(),other);
            } else if(p.isDirectory()){
                assert(fileSystem.getAttributes(other).isDirectory());
            }
        }

    }


    @Test (expected = NoSuchCopyException.class)
    public void test_getStatus_noSuchCopy_throwsException() throws Exception {
        fileSystem.getStatus("it would be a huge coincidence if this string would be linked to a copy status");
    }

    @Test
    public void test_getStatus_copyDone() throws Exception {
        byte[] data = "Hello World!".getBytes();
        generateAndCreateTestDir();
        Path file0 = createTestFile(testDir, data);
        Path file1 = createNewTestFileName(testDir);
        String copyId = fileSystem.copy(file0, fileSystem,file1, CopyMode.CREATE, false);

        CopyStatus status = fileSystem.waitUntilDone(copyId,1000);
        assert( status.isDone());

    }

    @Test
    public void test_getStatus_bytesCorrect() throws Exception {
        byte[] data = "Hello World!".getBytes();
        generateAndCreateTestDir();
        Path file0 = createTestFile(testDir, data);
        Path file1 = createNewTestFileName(testDir);
        String copyId = fileSystem.copy(file0, fileSystem,file1, CopyMode.CREATE, false);
        CopyStatus status =  fileSystem.waitUntilDone(copyId,1000);
        assertEquals(status.bytesCopied(),data.length);
    }


    @Test(expected = IllegalArgumentException.class)
    public void test_rename_nullSource_throwsException() throws Exception {
        assumeTrue(description.supportsRename());
        fileSystem.rename(null,null);
    }

    @Test(expected = IllegalArgumentException.class)
    public void test_rename_nullTarget_throwsException() throws Exception {
        assumeTrue(description.supportsRename());
        generateAndCreateTestDir();
        Path file0 = createTestFile(testDir, null);
        fileSystem.rename(file0,null);
    }

    @Test (expected = NoSuchPathException.class)
    public void test_rename_nonExistingSource() throws Exception {
        assumeTrue(description.supportsRename());
        generateAndCreateTestDir();
        Path nonExistingFile = createNewTestFileName(testDir);
        Path nonExistingFile2 = createNewTestFileName(testDir);
        fileSystem.rename(nonExistingFile,nonExistingFile2);
    }

    private void assertRenameCorrect(Path a, Path b, byte[] data) throws Exception{
        assertFalse(fileSystem.exists(a));
        assertContents(b,data);
    }

    @Test
    public void test_rename_existingSourceNonExistingTarget_success() throws Exception {
        assumeTrue(description.supportsRename());
        generateAndCreateTestDir();
        Path nonExistingFile = createNewTestFileName(testDir);
        byte[] data = "Hello everybody!".getBytes();
        Path existingFile = createTestFile(testDir, data );
        fileSystem.rename(existingFile,nonExistingFile);
        assertRenameCorrect(existingFile,nonExistingFile,data);
    }

    @Test (expected =  PathAlreadyExistsException.class)
    public void test_rename_existingSourceAndTarget_throw() throws Exception {
        assumeTrue(description.supportsRename());
        generateAndCreateTestDir();
        Path existingFile1 = createTestFile(testDir, null);
        Path existingFile2 = createTestFile(testDir, null);
        fileSystem.rename(existingFile1,existingFile2);
    }

    @Test (expected = NoSuchPathException.class)
    public void test_rename_existingSourceNonExistingTargetParent_throw() throws Exception {
        generateAndCreateTestDir();
        Path subDir = createTestSubDirName(testDir);
        Path source = createTestFile(testDir,null);
        Path target = createNewTestFileName(subDir);
        fileSystem.rename(source,target);
    }

    @Test
    public void test_rename_sourceEqualsTarget_noThrow() throws Exception {
        generateAndCreateTestDir();
        Path existingFile = createTestFile(testDir, "test data".getBytes());
        fileSystem.rename(existingFile,existingFile);
    }

    @Test
    public void test_rename_existingDirectoryNonExistingFile() throws Exception {
        generateAndCreateTestDir();
        Path subDir = createTestSubDir(testDir);
        byte[] adata = "data".getBytes();
        byte[] bdata = "content".getBytes();
        Path a = createTestFile(subDir,adata);
        Path b = createTestFile(subDir,bdata);
        Path subDir2 = createTestSubDirName(testDir);
        fileSystem.rename(subDir,subDir2);
        assertFalse(fileSystem.exists(subDir));
        assertTrue(fileSystem.exists(subDir2));
        assertContents(subDir2.resolve(a.getFileName()),adata);
        assertContents(subDir2.resolve(b.getFileName()),bdata);
    }


    @Test (expected = IllegalArgumentException.class)
    public void test_readSymbolicLink_null_throwsException() throws Exception {
        assumeTrue(description.canReadSymboliclinks());
        fileSystem.readSymbolicLink(null);
    }

    @Test (expected = InvalidPathException.class)
    public void test_readSymbolicLink_noLink_throwsException() throws Exception {
        assumeTrue(description.canReadSymboliclinks());
        generateAndCreateTestDir();
        Path p = createTestFile(testDir,"not a link".getBytes());
        fileSystem.readSymbolicLink(p);
    }

    @Test (expected = InvalidPathException.class)
    public void test_readSymbolicLink_noLinkDir_throwsException() throws Exception {
        assumeTrue(description.canReadSymboliclinks());
        generateAndCreateTestDir();
        fileSystem.readSymbolicLink(testDir);
    }

    @Test
    public void test29_readSymbolicLink() throws Exception {
        assumeTrue(description.canReadSymboliclinks());
        Map.Entry<Path,Path> map = locationConfig.getSymbolicLinksToExistingFile();
        Path res = fileSystem.readSymbolicLink(map.getKey());
        assertEquals(res, map.getValue());
    }


    @Test
    public void test_multipleFileSystemsOpenSimultaneously() throws Exception {
        FileSystem fs1 = setupFileSystem();
        FileSystem fs2 = setupFileSystem();
        assert (fs2.isOpen());
        assert (fs1.isOpen());

        // Close them both. We should get no exceptions.
        fs1.close();
        fs2.close();
    }

    // TODO: Symbolic links in a cycle tests
    // TODO: Test asynchronous exceptions
    // TODO: Test create symbolic link




}<|MERGE_RESOLUTION|>--- conflicted
+++ resolved
@@ -214,15 +214,10 @@
         
         System.out.println("CREATE TEST FILE: " + file);
 
-<<<<<<< HEAD
-
-=======
         return createNamedTestFile(file,data);
     }
 
     private Path createNamedTestFile(Path file, byte[] data) throws Exception {
-        fileSystem.createFile(file);
->>>>>>> 541317ac
 
         if (data != null && data.length > 0) {
             writeData(file, data);
@@ -365,16 +360,7 @@
         fileSystem.createFile(file);
     }
 
-    /* TODO: Fixme!
-    @Test(expected=XenonException.class)
-    public void test_createFile_closedFileSystem_throwsException() throws Exception {
-        assumeTrue(!description.isConnectionless());
-        generateAndCreateTestDir();
-        Path file0 = createNewTestFileName(testDir);
-        fileSystem.close();
-        fileSystem.createFile(file0);
-    }
-     */
+
 
     @Test
     public void test_readFromFile() throws Exception {
@@ -783,7 +769,7 @@
         fileSystem.getAttributes(file0);
     }
 
-    private void assertPathAttributesConsitent(Path path, boolean isDirectory, long size, long currentTime)
+    private void assertPathAttributesConsistent(Path path, boolean isDirectory, long size, long currentTime)
             throws Exception {
 
         PathAttributes result = fileSystem.getAttributes(path);
@@ -839,7 +825,7 @@
         // test with non-existing file
         Path file0 = createNewTestFileName(testDir);
         fileSystem.createFile(file0);
-        assertPathAttributesConsitent(file0,false,0,currentTime);
+        assertPathAttributesConsistent(file0,false,0,currentTime);
     }
 
     @Test
@@ -848,7 +834,7 @@
         generateAndCreateTestDir();
         Path nonEmptyFile = createTestFile(testDir, new byte[] { 1, 2, 3 });
 
-        assertPathAttributesConsitent(nonEmptyFile, false, 3, currentTime);
+        assertPathAttributesConsistent(nonEmptyFile, false, 3, currentTime);
     }
 
     @Test
@@ -856,7 +842,7 @@
         long currentTime = System.currentTimeMillis();
         generateAndCreateTestDir();
 
-        assertPathAttributesConsitent(testDir, true, -1, currentTime);
+        assertPathAttributesConsistent(testDir, true, -1, currentTime);
     }
 
 
@@ -1115,7 +1101,7 @@
 
 
     // TODO: not connected exceptions test for every function
-
+    // TODO: not test destination parent exception for every function
     @Test (expected = NotConnectedException.class)
     public void test_readFromFile_closed_throwsException() throws Exception {
         assumeFalse(description.isConnectionless());
@@ -1305,13 +1291,7 @@
         generateAndCreateTestDir();
         Path file0 = createTestFile(testDir, data);
         Path file1 = createTestFile(testDir,data2);
-<<<<<<< HEAD
-
-        String copyId = fileSystem.copy(file0, fileSystem,file1, CopyMode.REPLACE, false);
-        fileSystem.waitUntilDone(copyId,1000);
-=======
         copySync(file0,file1,CopyMode.REPLACE,false);
->>>>>>> 541317ac
         assertSameContents(file0,file1);
     }
 
@@ -1677,6 +1657,8 @@
     // TODO: Symbolic links in a cycle tests
     // TODO: Test asynchronous exceptions
     // TODO: Test create symbolic link
+    // TODO: Cancel copy
+    // TODO: WaitUntilDone
 
 
 
