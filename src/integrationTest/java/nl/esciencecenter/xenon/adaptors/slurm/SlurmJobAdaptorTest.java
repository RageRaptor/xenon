/*
 * Copyright 2013 Netherlands eScience Center
 *
 * Licensed under the Apache License, Version 2.0 (the "License");
 * you may not use this file except in compliance with the License.
 * You may obtain a copy of the License at
 *
 *      http://www.apache.org/licenses/LICENSE-2.0
 *
 * Unless required by applicable law or agreed to in writing, software
 * distributed under the License is distributed on an "AS IS" BASIS,
 * WITHOUT WARRANTIES OR CONDITIONS OF ANY KIND, either express or implied.
 * See the License for the specific language governing permissions and
 * limitations under the License.
 */

package nl.esciencecenter.xenon.adaptors.slurm;

import static org.junit.Assert.assertEquals;

import nl.esciencecenter.xenon.adaptors.GenericJobAdaptorTestParent;
import nl.esciencecenter.xenon.jobs.Scheduler;

import org.junit.AfterClass;
import org.junit.BeforeClass;
import org.junit.FixMethodOrder;
import org.junit.runners.MethodSorters;
import org.slf4j.Logger;
import org.slf4j.LoggerFactory;

/**
 * @author Niels Drost <N.Drost@esciencecenter.nl>
 * 
 */
@FixMethodOrder(MethodSorters.NAME_ASCENDING)
public class SlurmJobAdaptorTest extends GenericJobAdaptorTestParent {

    private static final Logger logger = LoggerFactory.getLogger(SlurmJobAdaptorTest.class);

    @BeforeClass
    public static void prepareGridEngineJobAdaptorTest() throws Exception {
        GenericJobAdaptorTestParent.prepareClass(new SlurmJobTestConfig(null));
    }

    @AfterClass
    public static void cleanupGridEngineJobAdaptorTest() throws Exception {
        GenericJobAdaptorTestParent.cleanupClass();
    }

    @org.junit.Test
<<<<<<< HEAD
=======
    public void slurm_test01_jobWithCustomScript() throws Exception {
        String message = "Hello World! test01\n";

        String workingDir = getWorkingDir("slurm_test01");

        Scheduler scheduler = config.getDefaultScheduler(jobs, credentials);
        Path cwd = config.getWorkingDir(files, credentials);
        Path root = resolve(cwd, workingDir);
        files.createDirectories(root);

        Path script = resolve(root, "script");
        Path stdout = resolve(root, "stdout.txt");

        String scriptContent = "#!/bin/bash\n" + "#SBATCH -o " + stdout.getRelativePath().getAbsolutePath() + "\n" + "#SBATCH -e /dev/null\n" + "echo "
                + message;

        OutputStream out = files.newOutputStream(script, OpenOption.CREATE, OpenOption.APPEND, OpenOption.WRITE);
        writeFully(out, scriptContent);

        JobDescription description = new JobDescription();
        description.setInteractive(false);
        description.addJobOption("job.script", script.getRelativePath().getAbsolutePath());

        //the executable should be allowed to be null, as this field is not used at all. Check if this works
        description.setExecutable(null);

        Job job = jobs.submitJob(scheduler, description);
        JobStatus status = jobs.waitUntilDone(job, config.getJobTimeout());

        if (!status.isDone()) {
            throw new Exception("Job exceeded deadline!");
        }

        if (status.hasException()) {
            throw new Exception("Job failed!", status.getException());
        }

        String outputContent = readFully(files.newInputStream(stdout));

        logger.debug("got output " + outputContent);

        files.delete(stdout);
        files.delete(script);
        files.delete(root);

        jobs.close(scheduler);
        files.close(cwd.getFileSystem());

        assertTrue(outputContent.equals(message));
    }

//    @Test
//    public void slurm_test02_newScheduler_pathWithSlash() throws Exception {
//
//        URI uriWithSlash = new URI(config.getCorrectURI().toString() + "/");
//
//        Scheduler s = jobs.newScheduler(uriWithSlash, null, null);
//        jobs.close(s);
//    }
//
//    @Test(expected = InvalidLocationException.class)
//    public void slurm_test03_newScheduler_pathWithFragment_Exception() throws Exception {
//
//        URI uriWithFragment = new URI(config.getCorrectURI().toString() + "#somefragment");
//
//        Scheduler s = jobs.newScheduler(uriWithFragment, null, null);
//        jobs.close(s);
//    }

    @Test
    public void slurm_test04_parallel_batchJob() throws Exception {
        String message = "Hello World! Test Slurm 04";

        String workingDir = getWorkingDir("slurm_test04");

        Scheduler scheduler = config.getDefaultScheduler(jobs, credentials);
        Path cwd = config.getWorkingDir(files, credentials);
        Path root = resolve(cwd, workingDir);
        files.createDirectories(root);

        Path stdout = resolve(root, "stdout.txt");
        Path stderr = resolve(root, "stderr.txt");

        JobDescription description = new JobDescription();
        description.setWorkingDirectory(workingDir);
        description.setExecutable("/bin/echo");
        description.setArguments(message);
        description.setNodeCount(2);
        description.setProcessesPerNode(2);
        description.setStdout("stdout.txt");
        description.setStderr("stderr.txt");

        Job job = jobs.submitJob(scheduler, description);

        JobStatus status = jobs.waitUntilDone(job, config.getJobTimeout());

        if (!status.isDone()) {
            throw new Exception("Job not finished");
        }

        if (status.hasException()) {
            throw new Exception("Job did not finish properly", status.getException());
        }

        String outputContent = readFully(files.newInputStream(stdout));

        files.delete(stdout);
        files.delete(stderr);
        files.delete(root);

        jobs.close(scheduler);
        files.close(cwd.getFileSystem());

        logger.debug("got back result: {}", outputContent);

        String[] lines = outputContent.split("\\r?\\n");

        assertEquals(4, lines.length);
        for (String line : lines) {
            assertTrue(line.equals(message));
        }
    }
    

    @org.junit.Test
    public void slurm_test05_jobStatusWithAccountingDisabled() throws Exception {

        String message = "Hello World! test05";
        String workingDir = getWorkingDir("slurm_test05");

        Map<String, String> properties = new HashMap<String, String>();
        properties.put(SlurmAdaptor.DISABLE_ACCOUNTING_USAGE, "true");

        Scheduler scheduler = jobs.newScheduler(config.getScheme(), config.getCorrectLocation(), 
                config.getDefaultCredential(credentials), properties);

        Path cwd = config.getWorkingDir(files, credentials);
        Path root = resolve(cwd, workingDir);
        
        files.createDirectories(root);

        JobDescription description = new JobDescription();
        description.setExecutable("/bin/echo");
        description.setArguments("-n", message);
        description.setInteractive(false);
        description.setWorkingDirectory(workingDir);
        description.setStdin(null);
        description.setStdout("stdout.txt");
        description.setStderr("stderr.txt");

        Job job = jobs.submitJob(scheduler, description);

        JobStatus status = jobs.waitUntilRunning(job, config.getQueueWaitTime());

        if (status.isRunning()) {
            status = jobs.waitUntilDone(job, config.getUpdateTime());
        }

        if (!status.isDone()) {
            throw new Exception("Job exceeded deadline!");
        }

        if (status.hasException()) {
            throw new Exception("Job failed!", status.getException());
        }

        jobs.close(scheduler);

        Path out = resolve(root, "stdout.txt");
        Path err = resolve(root, "stderr.txt");

        String tmpout = readFully(files.newInputStream(out));
        String tmperr = readFully(files.newInputStream(err));

        files.delete(out);
        files.delete(err);
        files.delete(root);

        files.close(cwd.getFileSystem());

        System.err.println("STDOUT: " + tmpout);
        System.err.println("STDERR: " + tmperr);

        assertTrue(tmpout != null);
        assertTrue(tmpout.length() > 0);
        assertTrue(tmpout.equals(message));
        assertTrue(tmperr.length() == 0);
    }

    @org.junit.Test
    public void slurm_test06_multiJobWithAccountingDisabled() throws Exception {

        String workingDir = getWorkingDir("slurm_test06");

        //custom scheduler with accounting disabled
        Map<String, String> properties = new HashMap<String, String>();
        properties.put(SlurmAdaptor.DISABLE_ACCOUNTING_USAGE, "true");
        Scheduler scheduler = jobs.newScheduler(config.getScheme(), config.getCorrectLocation(),
                config.getDefaultCredential(credentials), properties);

        Path cwd = config.getWorkingDir(files, credentials);
        Path root = resolve(cwd, workingDir);
        
        files.createDirectories(root);

        Path[] out = new Path[5];
        Path[] err = new Path[5];

        Jobs jobs = xenon.jobs();

        Job[] j = new Job[5];

        for (int i = 0; i < j.length; i++) {

            out[i] = resolve(root, "stdout" + i + ".txt");
            err[i] = resolve(root, "stderr" + i + ".txt");

            JobDescription description = new JobDescription();
            description.setExecutable("/bin/sleep");
            description.setArguments("1");
            description.setWorkingDirectory(workingDir);

            description.setQueueName(config.getDefaultQueueName());
            description.setInteractive(false);
            description.setStdin(null);
            description.setStdout("stdout" + i + ".txt");
            description.setStderr("stderr" + i + ".txt");

            j[i] = jobs.submitJob(scheduler, description);
        }

        long deadline = System.currentTimeMillis() + config.getJobTimeout();

        boolean done = false;

        while (!done) {
            JobStatus[] status = jobs.getJobStatuses(j);

            int count = 0;

            for (int i = 0; i < j.length; i++) {
                if (j[i] != null) {
                    if (status[i].isDone()) {
                        if (status[i].hasException()) {
                            System.err.println("Job " + i + " failed!");
                            throw new Exception("Job " + i + " failed", status[i].getException());
                        }

                        System.err.println("Job " + i + " done.");
                        j[i] = null;
                    } else {
                        count++;
                    }
                }
            }

            if (count == 0) {
                done = true;
            } else {
                Thread.sleep(1000);

                long now = System.currentTimeMillis();

                if (now > deadline) {
                    throw new Exception("Job exceeded deadline!");
                }
            }
        }

        for (int i = 0; i < j.length; i++) {

            String tmpout = readFully(files.newInputStream(out[i]));
            String tmperr = readFully(files.newInputStream(err[i]));

            assertTrue(tmpout != null);
            assertTrue(tmpout.length() == 0);

            assertTrue(tmperr != null);
            assertTrue(tmperr.length() == 0);

            files.delete(out[i]);
            files.delete(err[i]);
        }

        jobs.close(scheduler);
        files.delete(root);
        files.close(cwd.getFileSystem());
    }

    @org.junit.Test
>>>>>>> 79d5356c
    public void slurm_test06_getDefaultQueue() throws Exception {
        Scheduler scheduler = config.getDefaultScheduler(jobs, credentials);

        String reportedDefaultQueueName = jobs.getDefaultQueueName(scheduler);

        assertEquals(config.getDefaultQueueName(), reportedDefaultQueueName);
<<<<<<< HEAD
        
=======
    }
    
    @Test
    public void slurm_test07_interactiveJob() throws Exception {
        String message = "Hello World! Test Slurm 07";

        String workingDir = getWorkingDir("slurm_test07");

        Scheduler scheduler = config.getDefaultScheduler(jobs, credentials);
        Path cwd = config.getWorkingDir(files, credentials);
        Path root = resolve(cwd, workingDir);
        files.createDirectories(root);

        JobDescription description = new JobDescription();
        description.setInteractive(true);
        description.setWorkingDirectory(workingDir);
        description.setExecutable("/bin/echo");
        description.setArguments(message);
        description.setNodeCount(2);
        description.setProcessesPerNode(2);

        Job job = jobs.submitJob(scheduler, description);


        Streams streams = jobs.getStreams(job);
        streams.getStdin().close();

        String out = readFully(streams.getStdout());
        String err = readFully(streams.getStderr());
        
        logger.debug("got back stdout : {}", out);
        logger.debug("got back stderr : {}", err);

        JobStatus status = jobs.waitUntilDone(job, config.getJobTimeout());

        if (!status.isDone()) {
            throw new Exception("Job not finished");
        }

        if (status.hasException()) {
            throw new Exception("Job did not finish properly", status.getException());
        }
        
        files.delete(root);

        jobs.close(scheduler);
        files.close(cwd.getFileSystem());

        String[] lines = out.split("\\r?\\n");

        assertTrue(lines.length == 1);
        for (String line : lines) {
            assertTrue(line.equals(message));
        }
    }
    
    @Test
    public void slurm_test08_parallel_batchJob_singleProcess() throws Exception {
        String message = "Hello World! Test Slurm 04";

        String workingDir = getWorkingDir("slurm_test04");

        Scheduler scheduler = config.getDefaultScheduler(jobs, credentials);
        Path cwd = config.getWorkingDir(files, credentials);
        Path root = resolve(cwd, workingDir);
        files.createDirectories(root);

        Path stdout = resolve(root, "stdout.txt");
        Path stderr = resolve(root, "stderr.txt");

        JobDescription description = new JobDescription();
        description.setWorkingDirectory(workingDir);
        description.setExecutable("/bin/echo");
        description.setArguments(message);
        description.setNodeCount(2);
        description.setProcessesPerNode(2);
        description.setStdout("stdout.txt");
        description.setStderr("stderr.txt");
        
        description.setStartSingleProcess(true);

        Job job = jobs.submitJob(scheduler, description);

        JobStatus status = jobs.waitUntilDone(job, config.getJobTimeout());

        if (!status.isDone()) {
            throw new Exception("Job not finished");
        }

        if (status.hasException()) {
            throw new Exception("Job did not finish properly", status.getException());
        }

        String outputContent = readFully(files.newInputStream(stdout));

        files.delete(stdout);
        files.delete(stderr);
        files.delete(root);

>>>>>>> 79d5356c
        jobs.close(scheduler);
    }
}<|MERGE_RESOLUTION|>--- conflicted
+++ resolved
@@ -24,6 +24,7 @@
 import org.junit.AfterClass;
 import org.junit.BeforeClass;
 import org.junit.FixMethodOrder;
+import org.junit.Test;
 import org.junit.runners.MethodSorters;
 import org.slf4j.Logger;
 import org.slf4j.LoggerFactory;
@@ -47,409 +48,14 @@
         GenericJobAdaptorTestParent.cleanupClass();
     }
 
-    @org.junit.Test
-<<<<<<< HEAD
-=======
-    public void slurm_test01_jobWithCustomScript() throws Exception {
-        String message = "Hello World! test01\n";
-
-        String workingDir = getWorkingDir("slurm_test01");
-
-        Scheduler scheduler = config.getDefaultScheduler(jobs, credentials);
-        Path cwd = config.getWorkingDir(files, credentials);
-        Path root = resolve(cwd, workingDir);
-        files.createDirectories(root);
-
-        Path script = resolve(root, "script");
-        Path stdout = resolve(root, "stdout.txt");
-
-        String scriptContent = "#!/bin/bash\n" + "#SBATCH -o " + stdout.getRelativePath().getAbsolutePath() + "\n" + "#SBATCH -e /dev/null\n" + "echo "
-                + message;
-
-        OutputStream out = files.newOutputStream(script, OpenOption.CREATE, OpenOption.APPEND, OpenOption.WRITE);
-        writeFully(out, scriptContent);
-
-        JobDescription description = new JobDescription();
-        description.setInteractive(false);
-        description.addJobOption("job.script", script.getRelativePath().getAbsolutePath());
-
-        //the executable should be allowed to be null, as this field is not used at all. Check if this works
-        description.setExecutable(null);
-
-        Job job = jobs.submitJob(scheduler, description);
-        JobStatus status = jobs.waitUntilDone(job, config.getJobTimeout());
-
-        if (!status.isDone()) {
-            throw new Exception("Job exceeded deadline!");
-        }
-
-        if (status.hasException()) {
-            throw new Exception("Job failed!", status.getException());
-        }
-
-        String outputContent = readFully(files.newInputStream(stdout));
-
-        logger.debug("got output " + outputContent);
-
-        files.delete(stdout);
-        files.delete(script);
-        files.delete(root);
-
-        jobs.close(scheduler);
-        files.close(cwd.getFileSystem());
-
-        assertTrue(outputContent.equals(message));
-    }
-
-//    @Test
-//    public void slurm_test02_newScheduler_pathWithSlash() throws Exception {
-//
-//        URI uriWithSlash = new URI(config.getCorrectURI().toString() + "/");
-//
-//        Scheduler s = jobs.newScheduler(uriWithSlash, null, null);
-//        jobs.close(s);
-//    }
-//
-//    @Test(expected = InvalidLocationException.class)
-//    public void slurm_test03_newScheduler_pathWithFragment_Exception() throws Exception {
-//
-//        URI uriWithFragment = new URI(config.getCorrectURI().toString() + "#somefragment");
-//
-//        Scheduler s = jobs.newScheduler(uriWithFragment, null, null);
-//        jobs.close(s);
-//    }
-
     @Test
-    public void slurm_test04_parallel_batchJob() throws Exception {
-        String message = "Hello World! Test Slurm 04";
-
-        String workingDir = getWorkingDir("slurm_test04");
-
-        Scheduler scheduler = config.getDefaultScheduler(jobs, credentials);
-        Path cwd = config.getWorkingDir(files, credentials);
-        Path root = resolve(cwd, workingDir);
-        files.createDirectories(root);
-
-        Path stdout = resolve(root, "stdout.txt");
-        Path stderr = resolve(root, "stderr.txt");
-
-        JobDescription description = new JobDescription();
-        description.setWorkingDirectory(workingDir);
-        description.setExecutable("/bin/echo");
-        description.setArguments(message);
-        description.setNodeCount(2);
-        description.setProcessesPerNode(2);
-        description.setStdout("stdout.txt");
-        description.setStderr("stderr.txt");
-
-        Job job = jobs.submitJob(scheduler, description);
-
-        JobStatus status = jobs.waitUntilDone(job, config.getJobTimeout());
-
-        if (!status.isDone()) {
-            throw new Exception("Job not finished");
-        }
-
-        if (status.hasException()) {
-            throw new Exception("Job did not finish properly", status.getException());
-        }
-
-        String outputContent = readFully(files.newInputStream(stdout));
-
-        files.delete(stdout);
-        files.delete(stderr);
-        files.delete(root);
-
-        jobs.close(scheduler);
-        files.close(cwd.getFileSystem());
-
-        logger.debug("got back result: {}", outputContent);
-
-        String[] lines = outputContent.split("\\r?\\n");
-
-        assertEquals(4, lines.length);
-        for (String line : lines) {
-            assertTrue(line.equals(message));
-        }
-    }
-    
-
-    @org.junit.Test
-    public void slurm_test05_jobStatusWithAccountingDisabled() throws Exception {
-
-        String message = "Hello World! test05";
-        String workingDir = getWorkingDir("slurm_test05");
-
-        Map<String, String> properties = new HashMap<String, String>();
-        properties.put(SlurmAdaptor.DISABLE_ACCOUNTING_USAGE, "true");
-
-        Scheduler scheduler = jobs.newScheduler(config.getScheme(), config.getCorrectLocation(), 
-                config.getDefaultCredential(credentials), properties);
-
-        Path cwd = config.getWorkingDir(files, credentials);
-        Path root = resolve(cwd, workingDir);
-        
-        files.createDirectories(root);
-
-        JobDescription description = new JobDescription();
-        description.setExecutable("/bin/echo");
-        description.setArguments("-n", message);
-        description.setInteractive(false);
-        description.setWorkingDirectory(workingDir);
-        description.setStdin(null);
-        description.setStdout("stdout.txt");
-        description.setStderr("stderr.txt");
-
-        Job job = jobs.submitJob(scheduler, description);
-
-        JobStatus status = jobs.waitUntilRunning(job, config.getQueueWaitTime());
-
-        if (status.isRunning()) {
-            status = jobs.waitUntilDone(job, config.getUpdateTime());
-        }
-
-        if (!status.isDone()) {
-            throw new Exception("Job exceeded deadline!");
-        }
-
-        if (status.hasException()) {
-            throw new Exception("Job failed!", status.getException());
-        }
-
-        jobs.close(scheduler);
-
-        Path out = resolve(root, "stdout.txt");
-        Path err = resolve(root, "stderr.txt");
-
-        String tmpout = readFully(files.newInputStream(out));
-        String tmperr = readFully(files.newInputStream(err));
-
-        files.delete(out);
-        files.delete(err);
-        files.delete(root);
-
-        files.close(cwd.getFileSystem());
-
-        System.err.println("STDOUT: " + tmpout);
-        System.err.println("STDERR: " + tmperr);
-
-        assertTrue(tmpout != null);
-        assertTrue(tmpout.length() > 0);
-        assertTrue(tmpout.equals(message));
-        assertTrue(tmperr.length() == 0);
-    }
-
-    @org.junit.Test
-    public void slurm_test06_multiJobWithAccountingDisabled() throws Exception {
-
-        String workingDir = getWorkingDir("slurm_test06");
-
-        //custom scheduler with accounting disabled
-        Map<String, String> properties = new HashMap<String, String>();
-        properties.put(SlurmAdaptor.DISABLE_ACCOUNTING_USAGE, "true");
-        Scheduler scheduler = jobs.newScheduler(config.getScheme(), config.getCorrectLocation(),
-                config.getDefaultCredential(credentials), properties);
-
-        Path cwd = config.getWorkingDir(files, credentials);
-        Path root = resolve(cwd, workingDir);
-        
-        files.createDirectories(root);
-
-        Path[] out = new Path[5];
-        Path[] err = new Path[5];
-
-        Jobs jobs = xenon.jobs();
-
-        Job[] j = new Job[5];
-
-        for (int i = 0; i < j.length; i++) {
-
-            out[i] = resolve(root, "stdout" + i + ".txt");
-            err[i] = resolve(root, "stderr" + i + ".txt");
-
-            JobDescription description = new JobDescription();
-            description.setExecutable("/bin/sleep");
-            description.setArguments("1");
-            description.setWorkingDirectory(workingDir);
-
-            description.setQueueName(config.getDefaultQueueName());
-            description.setInteractive(false);
-            description.setStdin(null);
-            description.setStdout("stdout" + i + ".txt");
-            description.setStderr("stderr" + i + ".txt");
-
-            j[i] = jobs.submitJob(scheduler, description);
-        }
-
-        long deadline = System.currentTimeMillis() + config.getJobTimeout();
-
-        boolean done = false;
-
-        while (!done) {
-            JobStatus[] status = jobs.getJobStatuses(j);
-
-            int count = 0;
-
-            for (int i = 0; i < j.length; i++) {
-                if (j[i] != null) {
-                    if (status[i].isDone()) {
-                        if (status[i].hasException()) {
-                            System.err.println("Job " + i + " failed!");
-                            throw new Exception("Job " + i + " failed", status[i].getException());
-                        }
-
-                        System.err.println("Job " + i + " done.");
-                        j[i] = null;
-                    } else {
-                        count++;
-                    }
-                }
-            }
-
-            if (count == 0) {
-                done = true;
-            } else {
-                Thread.sleep(1000);
-
-                long now = System.currentTimeMillis();
-
-                if (now > deadline) {
-                    throw new Exception("Job exceeded deadline!");
-                }
-            }
-        }
-
-        for (int i = 0; i < j.length; i++) {
-
-            String tmpout = readFully(files.newInputStream(out[i]));
-            String tmperr = readFully(files.newInputStream(err[i]));
-
-            assertTrue(tmpout != null);
-            assertTrue(tmpout.length() == 0);
-
-            assertTrue(tmperr != null);
-            assertTrue(tmperr.length() == 0);
-
-            files.delete(out[i]);
-            files.delete(err[i]);
-        }
-
-        jobs.close(scheduler);
-        files.delete(root);
-        files.close(cwd.getFileSystem());
-    }
-
-    @org.junit.Test
->>>>>>> 79d5356c
     public void slurm_test06_getDefaultQueue() throws Exception {
         Scheduler scheduler = config.getDefaultScheduler(jobs, credentials);
 
         String reportedDefaultQueueName = jobs.getDefaultQueueName(scheduler);
 
         assertEquals(config.getDefaultQueueName(), reportedDefaultQueueName);
-<<<<<<< HEAD
-        
-=======
-    }
-    
-    @Test
-    public void slurm_test07_interactiveJob() throws Exception {
-        String message = "Hello World! Test Slurm 07";
 
-        String workingDir = getWorkingDir("slurm_test07");
-
-        Scheduler scheduler = config.getDefaultScheduler(jobs, credentials);
-        Path cwd = config.getWorkingDir(files, credentials);
-        Path root = resolve(cwd, workingDir);
-        files.createDirectories(root);
-
-        JobDescription description = new JobDescription();
-        description.setInteractive(true);
-        description.setWorkingDirectory(workingDir);
-        description.setExecutable("/bin/echo");
-        description.setArguments(message);
-        description.setNodeCount(2);
-        description.setProcessesPerNode(2);
-
-        Job job = jobs.submitJob(scheduler, description);
-
-
-        Streams streams = jobs.getStreams(job);
-        streams.getStdin().close();
-
-        String out = readFully(streams.getStdout());
-        String err = readFully(streams.getStderr());
-        
-        logger.debug("got back stdout : {}", out);
-        logger.debug("got back stderr : {}", err);
-
-        JobStatus status = jobs.waitUntilDone(job, config.getJobTimeout());
-
-        if (!status.isDone()) {
-            throw new Exception("Job not finished");
-        }
-
-        if (status.hasException()) {
-            throw new Exception("Job did not finish properly", status.getException());
-        }
-        
-        files.delete(root);
-
-        jobs.close(scheduler);
-        files.close(cwd.getFileSystem());
-
-        String[] lines = out.split("\\r?\\n");
-
-        assertTrue(lines.length == 1);
-        for (String line : lines) {
-            assertTrue(line.equals(message));
-        }
-    }
-    
-    @Test
-    public void slurm_test08_parallel_batchJob_singleProcess() throws Exception {
-        String message = "Hello World! Test Slurm 04";
-
-        String workingDir = getWorkingDir("slurm_test04");
-
-        Scheduler scheduler = config.getDefaultScheduler(jobs, credentials);
-        Path cwd = config.getWorkingDir(files, credentials);
-        Path root = resolve(cwd, workingDir);
-        files.createDirectories(root);
-
-        Path stdout = resolve(root, "stdout.txt");
-        Path stderr = resolve(root, "stderr.txt");
-
-        JobDescription description = new JobDescription();
-        description.setWorkingDirectory(workingDir);
-        description.setExecutable("/bin/echo");
-        description.setArguments(message);
-        description.setNodeCount(2);
-        description.setProcessesPerNode(2);
-        description.setStdout("stdout.txt");
-        description.setStderr("stderr.txt");
-        
-        description.setStartSingleProcess(true);
-
-        Job job = jobs.submitJob(scheduler, description);
-
-        JobStatus status = jobs.waitUntilDone(job, config.getJobTimeout());
-
-        if (!status.isDone()) {
-            throw new Exception("Job not finished");
-        }
-
-        if (status.hasException()) {
-            throw new Exception("Job did not finish properly", status.getException());
-        }
-
-        String outputContent = readFully(files.newInputStream(stdout));
-
-        files.delete(stdout);
-        files.delete(stderr);
-        files.delete(root);
-
->>>>>>> 79d5356c
         jobs.close(scheduler);
     }
 }