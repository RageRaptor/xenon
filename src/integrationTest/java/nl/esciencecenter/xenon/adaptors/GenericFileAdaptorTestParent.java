--- conflicted
+++ resolved
@@ -261,9 +261,6 @@
         Path file = resolve(root, "file" + counter);
         counter++;
 
-        
-        
-        
         assertFalse("Generated NEW test file already exists! " + file, files.exists(file));
 
         return file;
@@ -271,21 +268,21 @@
 
     // Depends on: newOutputStream
     private void writeData(Path testFile, byte[] data) throws Exception {
-        
+
         OutputStream out = null;
-        
-        try { 
+
+        try {
             out = files.newOutputStream(testFile, OpenOption.OPEN, OpenOption.TRUNCATE, OpenOption.WRITE);
-        
+
             if (data != null) {
                 out.write(data);
             }
         } finally {
-            try { 
+            try {
                 out.close();
-            } catch (Exception e) { 
+            } catch (Exception e) {
                 //ignore
-            }            
+            }
         }
     }
 
@@ -294,7 +291,7 @@
         Path file = createNewTestFileName(root);
 
         files.createFile(file);
-                
+
         if (data != null && data.length > 0) {
             writeData(file, data);
         }
@@ -2154,7 +2151,7 @@
         byte[] data = Utils.readAllBytes(in);
 
         close(in);
-        
+
         if (expected == null) {
             if (data.length != 0) {
                 throwWrong("test20_newInputStream", "zero bytes", data.length + " bytes");
@@ -2214,13 +2211,7 @@
 
         test20_newInputStream(dir0, null, true);
 
-<<<<<<< HEAD
-        // cleanup
-=======
-        // cleanup       
-        deleteTestFile(file1);
-        deleteTestFile(file2);
->>>>>>> b39d9216
+        // cleanup
         deleteTestDir(dir0);
     }
 
@@ -2315,7 +2306,7 @@
 
         byte[] tmp = Utils.readAllBytes(in);
         close(in);
-        
+
         if (expected == null) {
             if (data.length != 0) {
                 throwWrong("test21_newOutputStream", "zero bytes", tmp.length + " bytes");
