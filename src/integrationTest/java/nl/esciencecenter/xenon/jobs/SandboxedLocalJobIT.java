--- conflicted
+++ resolved
@@ -25,10 +25,6 @@
 import nl.esciencecenter.xenon.Xenon;
 import nl.esciencecenter.xenon.XenonException;
 import nl.esciencecenter.xenon.XenonFactory;
-<<<<<<< HEAD
-=======
-import nl.esciencecenter.xenon.Util;
->>>>>>> 1507db13
 import nl.esciencecenter.xenon.files.FileSystem;
 import nl.esciencecenter.xenon.files.Files;
 import nl.esciencecenter.xenon.files.Path;
@@ -76,6 +72,10 @@
      */
     @Test
     public void test() throws XenonException {
+        // test uses unix utilities
+        if (Utils.isWindows()) {
+            return;
+        }
         String tmpdir = System.getProperty("java.io.tmpdir");
         String work_id = UUID.randomUUID().toString();
         FileSystem localrootfs = Utils.getLocalCWD(files).getFileSystem();
