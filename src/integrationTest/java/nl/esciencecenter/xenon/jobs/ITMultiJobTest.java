--- conflicted
+++ resolved
@@ -18,10 +18,7 @@
 
 import static org.junit.Assert.assertTrue;
 
-import java.io.IOException;
-import java.io.InputStream;
 import java.nio.charset.Charset;
-import java.util.Arrays;
 import java.util.HashMap;
 
 import nl.esciencecenter.xenon.Xenon;
@@ -38,44 +35,7 @@
  * 
  */
 public class ITMultiJobTest {
-<<<<<<< HEAD
 
-    private String getPropertyOrFail(Properties p, String property) throws Exception {
-
-        String tmp = p.getProperty(property);
-
-        if (tmp == null) {
-            throw new Exception("Failed to retireve property " + property);
-        }
-
-        return tmp;
-    }
-
-=======
-    private String readFully(InputStream in) throws IOException {
-        byte[] buffer = new byte[1024];
-
-        int offset = 0;
-
-        try {
-            int tmp = in.read(buffer, 0, buffer.length);
-
-            while (tmp != -1) {
-                offset += tmp;
-
-                if (offset == buffer.length) {
-                    buffer = Arrays.copyOf(buffer, buffer.length * 2);
-                }
-
-                tmp = in.read(buffer, offset, buffer.length - offset);
-            }
-        } finally {
-            in.close();
-        }
-        return new String(buffer, 0, offset);
-    }
-   
->>>>>>> 79d5356c
     private void submitToQueueWithPolling(String testName, String queueName, int jobCount) throws Exception {
         System.err.println("STARTING TEST submitToQueueWithPolling(" + testName + ", " + queueName + ", " + jobCount + ")");
 
@@ -165,13 +125,8 @@
         }
 
         for (int i = 0; i < j.length; i++) {
-<<<<<<< HEAD
             String tmpout = Utils.readToString(files, out[i], Charset.defaultCharset());
             String tmperr = Utils.readToString(files, err[i], Charset.defaultCharset());
-=======
-            String tmpout = readFully(files.newInputStream(out[i]));
-            String tmperr = readFully(files.newInputStream(err[i]));
->>>>>>> 79d5356c
 
             assertTrue(tmpout != null);
             assertTrue(tmpout.length() == 0);
