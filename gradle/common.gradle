--- conflicted
+++ resolved
@@ -8,17 +8,10 @@
 
 defaultTasks 'clean', 'assemble', 'test'
 
-<<<<<<< HEAD
 //    METADATA
 // ==============
-version = '2.6.1'
+version = '3.0.0'
 description = 'Xenon: a middleware abstraction library that provides a simple programming interface to various compute and storage resources.'
-
-// will generate a warning with JDK 8, since the runtime jar (rt.jar) of
-// Java 7 is not available. Could configure gradle wrapper for this
-=======
-version = '3.0.0'
->>>>>>> 113da37d
 sourceCompatibility = '1.8'
 targetCompatibility = '1.8'
 
