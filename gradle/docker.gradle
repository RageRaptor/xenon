// Images: directories needed for integration tests
// LinkedHashMap, so the keySet order is fixed
ext.dockerDirectories = [
    'alpine-base': 'xenon-alpine-base',
    'phusion-base': 'xenon-phusion-base',
    'ftp': 'xenon-ftp',
    'gridengine': 'xenon-gridengine',
    'gridengine-exec': 'xenon-gridengine-exec',
    'slurm': 'xenon-slurm',
    'ssh': 'xenon-ssh',
    'torque': 'xenon-torque' ,
    'test': '.'
]
ext.dockerImages = ext.dockerDirectories.keySet()
// Filter images according to *ftp or *grid*
if (project.hasProperty("docker.filter")) {
    def filter = project.property("docker.filter")
    // Wildcard syntax
    filter = filter.replaceAll(/\*/, ".*").replaceAll(/\?/, ".?")
    ext.dockerImages = ext.dockerImages.findAll { it =~ filter }
}

ext.dockerDir = 'src/integrationTest/docker'

// UID in docker image
ext.dockerUid = '1000'
if (project.hasProperty('docker.uid')) {
    ext.dockerUid = project.property('docker.uid')
}

ext.dockerCacheContainerName = 'xenon-test-cache-' + (java.util.UUID.randomUUID() as String)

//  DOCKER COMPOSE
// ================

task checkDockerComposePresence(type: Exec) {
    executable 'docker-compose'
    args = ['-v']
    standardOutput = new ByteArrayOutputStream()
}

class DockerCompose extends Exec {
    def DockerCompose() {
        workingDir project.ext.dockerDir
        executable 'docker-compose'
        dependsOn project.tasks.checkDockerComposePresence
    }
}

task dockerKill(type: DockerCompose) {
    description "Stop Xenon Docker integrationTest containers"
    args = ['kill']
}

task dockerCleanup(type: DockerCompose, dependsOn: dockerKill) {
    description "Remove Xenon Docker integrationTest containers"
    args = ['rm', '-f']
}

task dockerIntegrationTest(type: DockerCompose, dependsOn: 'dockerTestCache') {
    // FIXME: the current version of docker-compose 1.4.2 does not
    // forward stdout if running from gradle (without TTY). Check if
    // future versions support this.
    description "Run integration tests from Docker"
    args = ['run', '--rm', '-e','BOOT_DELAY=15', '-e', 'MYUID=' + dockerUid, 'xenon-test']
    if (project.hasProperty('docker.tests')) {
        args += [
<<<<<<< HEAD
            './gradlew', 'integrationTest', '--stacktrace',
=======
            './gradlew', 'integrationTest',
>>>>>>> 3d5d32e5
            '-Pxenon.test.properties=src/integrationTest/docker/xenon.test.properties.docker',
            '--project-cache-dir', '/home/xenon/gradle-cache',
            '--tests', project.property('docker.tests')
        ]
    }
    finalizedBy 'dockerCleanup'
}

//  DOCKER BUILD SETUP
// ====================

def dockerImageRequirementsSpec = copySpec {
    from('src/integrationTest/resources/scripts') {
        include 'create_symlinks'
    }
    from(dockerDir) {
        include 'insecure-ssh-keys/*'
    }
}
task dockerCopyAlpineRequirements(type: Copy) {
    with dockerImageRequirementsSpec
    into dockerDir + '/xenon-alpine-base'
}
task dockerCopyPhusionRequirements(type: Copy) {
    with dockerImageRequirementsSpec
    into dockerDir + '/xenon-phusion-base'
}
task dockerCopyTorqueRequirements(type: Copy) {
    with dockerImageRequirementsSpec
    into dockerDir + '/xenon-torque'
}

task dockerCopyRequirements(dependsOn: [dockerCopyAlpineRequirements, dockerCopyPhusionRequirements, dockerCopyTorqueRequirements]) {}

//  DOCKER BUILD
// ==============

ext.testCacheSet = file('.docker-test-cache-set')

task dockerTestCache(dependsOn: [checkDockerComposePresence, clean]) {
    description "Cache gradle dependencies in xenon-test Docker container"
    def testCacheSet = file('.docker-test-cache-set')
    onlyIf {
        !testCacheSet.exists()
    }
    doLast {
        exec {
            commandLine 'docker', 'run', '-e', 'MYUID=' + dockerUid,
                '--name=' + dockerCacheContainerName, '-v', "$projectDir:/code",
                'nlesc/xenon-test', './gradlew', '--project-cache-dir',
                '/home/xenon/gradle-cache', 'downloadDependencies'
        }
        exec {
            commandLine 'docker', 'commit', dockerCacheContainerName,
                'nlesc/xenon-test'
        }
    }
    finalizedBy 'dockerMarkTestCacheSet', 'dockerTestCacheCleanup'
}
task dockerMarkTestCacheSet(type: Exec) {
    onlyIf {
        dockerTestCache.state.executed && !dockerTestCache.state.failure
    }
    outputs.file testCacheSet
    commandLine 'touch', testCacheSet.absolutePath
}
task resetDockerTestCache(type: Delete) {
    delete testCacheSet
}

task dockerTestCacheCleanup(type: Exec) {
    description "Remove temporary Docker cache container"
    onlyIf {
        dockerTestCache.state.didWork
    }
    commandLine 'docker', 'rm', dockerCacheContainerName
}

task dockerBuild(dependsOn: [checkDockerComposePresence, resetDockerTestCache, dockerCopyRequirements]) << {
    description "Build Docker images from Dockerfile"
    println "Building docker images for: " + dockerImages
    dockerImages.each { image ->
        exec {
            workingDir dockerDir
            commandLine 'docker', 'build', '-t', 'nlesc/xenon-' + image, dockerDirectories[image]
        }
    }
}

task dockerPush(dependsOn: checkDockerComposePresence) << {
    description "Push Docker images to Dockerhub (run docker login first)"
    println "Pushing docker images of: " + dockerImages
    dockerImages.each { image ->
        exec {
            commandLine 'docker', 'push', 'nlesc/xenon-' + image
        }
    }
}<|MERGE_RESOLUTION|>--- conflicted
+++ resolved
@@ -65,11 +65,7 @@
     args = ['run', '--rm', '-e','BOOT_DELAY=15', '-e', 'MYUID=' + dockerUid, 'xenon-test']
     if (project.hasProperty('docker.tests')) {
         args += [
-<<<<<<< HEAD
-            './gradlew', 'integrationTest', '--stacktrace',
-=======
             './gradlew', 'integrationTest',
->>>>>>> 3d5d32e5
             '-Pxenon.test.properties=src/integrationTest/docker/xenon.test.properties.docker',
             '--project-cache-dir', '/home/xenon/gradle-cache',
             '--tests', project.property('docker.tests')
