// javadoc and userguide generation

javadoc {
    exclude 'nl/esciencecenter/xenon/engine/**', 'nl/esciencecenter/xenon/adaptors/**'
    options.overview = file("${buildDir}/overview.html")

    // FIXME: remove me when all Javadoc warnings by Java 8 have been resolved
    failOnError = false
}

task javadocDevel(type: Javadoc) {
    description 'Generates Javadoc API documentation for the main source code for Xenon developers.'
    group 'Documentation'
    source = sourceSets.main.allJava
    classpath = sourceSets.main.compileClasspath
    title = javadoc.title + ' for Xenon developers'
    destinationDir = file("${project.docsDir}/javadoc-devel")
    options.showFromPrivate()
    options.overview = file("${buildDir}/overview.html")

    // FIXME: remove me when all Javadoc warnings by Java 8 have been resolved
    failOnError = false
}


task adaptorDocumentation(type: JavaExec) {
    description 'Generates html snippet with options of adaptors (used in the javadoc overview page)'
    group 'documentation'
    main = 'nl.esciencecenter.xenon.util.AdaptorDocGenerator'
<<<<<<< HEAD
    // TODO adaptors.md is made in wrong dir (build/), change builddir to build/docs/userguide, docs/userguide dir must be created before
    File output = file("${buildDir}/adaptors.md")
=======
    File output = file("${buildDir}/overview.html")
>>>>>>> 61dafe58
    args = [output]
    classpath = sourceSets.main.runtimeClasspath
    outputs.file output
}
<<<<<<< HEAD

class ConcatFiles extends DefaultTask {
    @InputFiles
    FileCollection files
    @OutputFile
    File target
    @TaskAction
    void concat() {
        target.withWriter { writer ->
            files.each { file ->
                file.withReader { reader ->
                    writer << reader << '\n'
                }
            }
        }
    }
}

task userguideMarkdown(type: ConcatFiles, dependsOn: adaptorDocumentation) {
    description 'Concatenate userguide_src.md and adaptor appendix into userguid.md'
    group 'documentation'
    files = files('doc/user/userguide/userguide_src.md', "${buildDir}/adaptors.md")
    target = file('doc/user/userguide/userguide.md')
    inputs.files files
    outputs.file target
}

task checkPandocPresence(type: Exec) {
    description "Whether pandoc is installed and accessible for gradle"
    executable 'pandoc'
    args = ['-v']
    standardOutput = new ByteArrayOutputStream()
}

task userguidePdf(type: Exec, dependsOn: [checkPandocPresence, userguideMarkdown]) {
    description 'Convert markdown to pdf (requires pandoc and texlive)'
    group 'documentation'
    workingDir 'doc/user/userguide'
    executable 'pandoc'
    File output = file('doc/user/userguide/userguide.pdf')
    inputs.file userguideMarkdown.target
    outputs.file output
    args = [userguideMarkdown.target, '-o', output]
}
=======
javadoc.dependsOn adaptorDocumentation
javadocDevel.dependsOn adaptorDocumentation
>>>>>>> 61dafe58
<|MERGE_RESOLUTION|>--- conflicted
+++ resolved
@@ -27,62 +27,10 @@
     description 'Generates html snippet with options of adaptors (used in the javadoc overview page)'
     group 'documentation'
     main = 'nl.esciencecenter.xenon.util.AdaptorDocGenerator'
-<<<<<<< HEAD
-    // TODO adaptors.md is made in wrong dir (build/), change builddir to build/docs/userguide, docs/userguide dir must be created before
-    File output = file("${buildDir}/adaptors.md")
-=======
     File output = file("${buildDir}/overview.html")
->>>>>>> 61dafe58
     args = [output]
     classpath = sourceSets.main.runtimeClasspath
     outputs.file output
 }
-<<<<<<< HEAD
-
-class ConcatFiles extends DefaultTask {
-    @InputFiles
-    FileCollection files
-    @OutputFile
-    File target
-    @TaskAction
-    void concat() {
-        target.withWriter { writer ->
-            files.each { file ->
-                file.withReader { reader ->
-                    writer << reader << '\n'
-                }
-            }
-        }
-    }
-}
-
-task userguideMarkdown(type: ConcatFiles, dependsOn: adaptorDocumentation) {
-    description 'Concatenate userguide_src.md and adaptor appendix into userguid.md'
-    group 'documentation'
-    files = files('doc/user/userguide/userguide_src.md', "${buildDir}/adaptors.md")
-    target = file('doc/user/userguide/userguide.md')
-    inputs.files files
-    outputs.file target
-}
-
-task checkPandocPresence(type: Exec) {
-    description "Whether pandoc is installed and accessible for gradle"
-    executable 'pandoc'
-    args = ['-v']
-    standardOutput = new ByteArrayOutputStream()
-}
-
-task userguidePdf(type: Exec, dependsOn: [checkPandocPresence, userguideMarkdown]) {
-    description 'Convert markdown to pdf (requires pandoc and texlive)'
-    group 'documentation'
-    workingDir 'doc/user/userguide'
-    executable 'pandoc'
-    File output = file('doc/user/userguide/userguide.pdf')
-    inputs.file userguideMarkdown.target
-    outputs.file output
-    args = [userguideMarkdown.target, '-o', output]
-}
-=======
 javadoc.dependsOn adaptorDocumentation
-javadocDevel.dependsOn adaptorDocumentation
->>>>>>> 61dafe58
+javadocDevel.dependsOn adaptorDocumentation