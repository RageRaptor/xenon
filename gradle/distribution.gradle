--- conflicted
+++ resolved
@@ -42,11 +42,6 @@
                 from(project.configurations.runtime)
             }
             into("docs") {
-<<<<<<< HEAD
-                from(userguideMarkdown.target)
-                from('doc/user/userguide/userguide.pdf')
-=======
->>>>>>> 61dafe58
                 into("javadoc") {
                     from(javadoc.destinationDir)
                 }
