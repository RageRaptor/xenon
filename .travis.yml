--- conflicted
+++ resolved
@@ -33,11 +33,6 @@
   apt_packages:
     - pandoc
     - texlive
-<<<<<<< HEAD
-    - texlive-latex-extra
-    - texlive-font-utils
-    - inkscape
-=======
     - lmodern
 
 # Install Docker compose
@@ -66,4 +61,3 @@
     gradle jacocoTestReport;
     bash <(curl -s https://codecov.io/bash) -e JDK,INTEGRATION_TEST -f build/reports/jacoco/test/jacocoTestReport.xml;
     fi
->>>>>>> 804e1c0f
