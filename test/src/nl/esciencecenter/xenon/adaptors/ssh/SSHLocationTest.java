--- conflicted
+++ resolved
@@ -2,13 +2,12 @@
 
 import static org.junit.Assert.assertEquals;
 import static org.junit.Assert.assertNull;
-
+import static org.junit.Assert.assertTrue;
 import nl.esciencecenter.xenon.InvalidLocationException;
 
 import org.junit.Test;
 
 import com.jcraft.jsch.ConfigRepository;
-import com.jcraft.jsch.OpenSSHConfig;
 
 public class SSHLocationTest {
 
@@ -18,145 +17,67 @@
     public void test_parse_hostOnly() throws Exception {
         SshLocation tmp = SshLocation.parse("host", ConfigRepository.nullConfig);
         assertNull(tmp.getUser());
-        assertEquals("host", tmp.getHost());
-        assertEquals(DEFAULT_PORT, tmp.getPort());
-    }
-
-    @Test
-    public void test_parse_sshConfig() throws Exception {
-        OpenSSHConfig sshConfig = OpenSSHConfig.parse("Host host\nHostName host.local\nPort 2030\nUser user\n");
-        ConfigRepository.Config sshHostConfig = sshConfig.getConfig("host");
-        // Unfortunately, JSch does not recognize OpenSSH standard HostName,
-        // only Hostname.
-        String hostname = sshHostConfig.getHostname();
-        if (hostname == null) {
-            hostname = sshHostConfig.getValue("HostName");
-        }
-        assertEquals("host.local", hostname);
-        assertEquals("user", sshHostConfig.getUser());
-        assertEquals(2030, sshHostConfig.getPort());
-    }
-
-    @Test
-    public void test_parse_emptySshConfig() throws Exception {
-        OpenSSHConfig sshConfig = OpenSSHConfig.parse("Host host\n");
-        ConfigRepository.Config sshHostConfig = sshConfig.getConfig("host");
-        assertNull(sshHostConfig.getValue("HostName"));
-        assertNull(sshHostConfig.getHostname());
-        assertNull(sshHostConfig.getUser());
-        assertEquals(-1, sshHostConfig.getPort());
-    }
-    
-    @Test
-    public void test_parse_hostOnlySsh() throws Exception {
-        OpenSSHConfig sshConfig = OpenSSHConfig.parse("Host host\nHostName host.local\n");
-        SshLocation tmp = SshLocation.parse("host", sshConfig);
-        assertNull(tmp.getUser());
-        assertEquals("host.local", tmp.getHost());
-        assertEquals(DEFAULT_PORT, tmp.getPort());
+        assertEquals(tmp.getHost(), "host");
+        assertTrue(tmp.getPort() == DEFAULT_PORT);
     }
 
     @Test
     public void test_parse_userHost() throws Exception {
         SshLocation tmp = SshLocation.parse("user@host", ConfigRepository.nullConfig);
-        assertEquals("user", tmp.getUser());
-        assertEquals("host", tmp.getHost());
-        assertEquals(DEFAULT_PORT, tmp.getPort());
+        assertEquals(tmp.getUser(), "user");
+        assertEquals(tmp.getHost(), "host");
+        assertTrue(tmp.getPort() == DEFAULT_PORT);
     }
 
     @Test
     public void test_parse_hostPort() throws Exception {
         SshLocation tmp = SshLocation.parse("host:33", ConfigRepository.nullConfig);
         assertNull(tmp.getUser());
-        assertEquals("host", tmp.getHost());
-        assertEquals(33, tmp.getPort());
-    }
-
-    @Test
-    public void test_parse_hostPortSshDefault() throws Exception {
-        OpenSSHConfig sshConfig = OpenSSHConfig.parse("Host host\nPort 50022\n");
-        SshLocation tmp = SshLocation.parse("host", sshConfig);
-        assertNull(tmp.getUser());
-        assertEquals("host", tmp.getHost());
-        assertEquals(50022, tmp.getPort());
-    }
-
-    @Test
-    public void test_parse_hostPortSsh() throws Exception {
-        OpenSSHConfig sshConfig = OpenSSHConfig.parse("Host host\nPort 50022\n");
-        SshLocation tmp = SshLocation.parse("host:33", sshConfig);
-        assertNull(tmp.getUser());
-        assertEquals("host", tmp.getHost());
-        assertEquals(33, tmp.getPort());
+        assertEquals(tmp.getHost(), "host");
+        assertTrue(tmp.getPort() == 33);
     }
 
     @Test
     public void test_parse_userHostPort() throws Exception {
         SshLocation tmp = SshLocation.parse("user@host:33", ConfigRepository.nullConfig);
-        assertEquals("user", tmp.getUser());
-        assertEquals("host", tmp.getHost());
-        assertEquals(33, tmp.getPort());
+        assertEquals(tmp.getUser(), "user");
+        assertEquals(tmp.getHost(), "host");
+        assertTrue(tmp.getPort() == 33);
     }
 
     @Test
-    public void test_parse_userHostPortSsh() throws Exception {
-        OpenSSHConfig sshConfig = OpenSSHConfig.parse("Host host\nUser otheruser\nPort 50022\n");
-        SshLocation tmp = SshLocation.parse("user@host:33", sshConfig);
-        assertEquals("user", tmp.getUser());
-        assertEquals("host", tmp.getHost());
-        assertEquals(33, tmp.getPort());
-    }
-
-    @Test
-    public void test_parse_userHostPortSshDefault() throws Exception {
-        OpenSSHConfig sshConfig = OpenSSHConfig.parse("Host host\nUser otheruser\nPort 50022\n");
-        SshLocation tmp = SshLocation.parse("host", sshConfig);
-        assertEquals("otheruser", tmp.getUser());
-        assertEquals("host", tmp.getHost());
-        assertEquals(50022, tmp.getPort());
-    }
-
-    @Test
-    public void test_parse_userHostPortSshAllDefault() throws Exception {
-        OpenSSHConfig sshConfig = OpenSSHConfig.parse("Host host\nHostName host.local\nUser otheruser\nPort 50022\n");
-        SshLocation tmp = SshLocation.parse("host", sshConfig);
-        assertEquals("otheruser", tmp.getUser());
-        assertEquals("host.local", tmp.getHost());
-        assertEquals(50022, tmp.getPort());
-    }
-
-    @Test
-<<<<<<< HEAD
     public void test_parse_withScheme_correctScheme() throws InvalidLocationException {
-        SshLocation tmp = SshLocation.parse("ssh://host");
+        SshLocation tmp = SshLocation.parse("ssh://host", ConfigRepository.nullConfig);
         assertEquals("ssh", tmp.getSCheme());
     }
 
     @Test
     public void test_parse_withScheme_correctHost() throws InvalidLocationException {
-        SshLocation tmp = SshLocation.parse("ssh://host");
+        SshLocation tmp = SshLocation.parse("ssh://host", ConfigRepository.nullConfig);
         assertEquals("host", tmp.getHost());
     }
 
     @Test
     public void test_parse_withScheme_correctPort() throws InvalidLocationException {
-        SshLocation tmp = SshLocation.parse("ssh://host:777");
+        SshLocation tmp = SshLocation.parse("ssh://host:777", ConfigRepository.nullConfig);
         assertEquals(777, tmp.getPort());
     }
 
     @Test
     public void test_parseToString_withOutScheme() throws InvalidLocationException {
         String url = "user@host:777";
-        SshLocation tmp = SshLocation.parse(url);
+        SshLocation tmp = SshLocation.parse(url, ConfigRepository.nullConfig);
         assertEquals(url, tmp.toString());
     }
 
     @Test
     public void test_parseToString_withScheme() throws InvalidLocationException {
         String url = "ssh://user@host:777";
-        SshLocation tmp = SshLocation.parse(url);
+        SshLocation tmp = SshLocation.parse(url, ConfigRepository.nullConfig);
         assertEquals(url, tmp.toString());
-=======
+    }
+
+    @Test
     public void test_parse_userHostDefaultPort1() throws Exception {
         SshLocation tmp = SshLocation.parse("user@host:-42", ConfigRepository.nullConfig);
         assertEquals("user", tmp.getUser());
@@ -180,7 +101,6 @@
     @Test(expected = InvalidLocationException.class)
     public void test_parse_missingPort() throws Exception {
         SshLocation.parse("host:", ConfigRepository.nullConfig);
->>>>>>> 981921eb
     }
 
     @Test(expected = InvalidLocationException.class)
@@ -207,4 +127,5 @@
     public void test_parse_missingHost3() throws Exception {
         SshLocation.parse("user@:33", ConfigRepository.nullConfig);
     }
+
 }