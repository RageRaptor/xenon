--- conflicted
+++ resolved
@@ -9,17 +9,15 @@
 
 import nl.esciencecenter.octopus.engine.Adaptor;
 import nl.esciencecenter.octopus.engine.OctopusEngine;
-<<<<<<< HEAD
 import nl.esciencecenter.octopus.engine.files.FileSystemImplementation;
-=======
 import nl.esciencecenter.octopus.engine.OctopusProperties;
->>>>>>> 5c5fc28f
 import nl.esciencecenter.octopus.engine.files.FilesEngine;
 import nl.esciencecenter.octopus.engine.files.AbsolutePathImplementation;
 import nl.esciencecenter.octopus.exceptions.OctopusException;
 import nl.esciencecenter.octopus.exceptions.OctopusIOException;
 import nl.esciencecenter.octopus.files.Files;
 import nl.esciencecenter.octopus.files.AbsolutePath;
+import nl.esciencecenter.octopus.files.RelativePath;
 
 import org.junit.Test;
 
@@ -54,28 +52,13 @@
         when(adaptor.getName()).thenReturn(adaptor_name);
         when(adaptor.filesAdaptor()).thenReturn(files_adaptor);
         when(octopus.getAdaptor(adaptor_name)).thenReturn(adaptor);
-<<<<<<< HEAD
-    }
-
-    public FileSystemImplementation getFileSystem(String adaptor_name) throws URISyntaxException {
+    }
+
+    public FileSystemImplementation getFileSystem(String adaptor_name, URI root_location) throws URISyntaxException {
         String fs_uid = "1";
-        URI root_location = new URI("file:///");
         OctopusProperties oprops = new OctopusProperties();
         FileSystemImplementation filesystem = new FileSystemImplementation(adaptor_name, fs_uid, root_location, oprops);
         return filesystem;
-=======
-        when(octopus.getAdaptorFor(scheme_name)).thenReturn(adaptor);
-    }
-
-    public AbsolutePath fakePath(OctopusEngine octopus, URI uri) throws URISyntaxException {
-        return fakePath(octopus, uri, "mock");
-    }
-
-    public AbsolutePath fakePath(OctopusEngine octopus, URI uri, String adaptor_name) {
-        AbsolutePath path = mock(AbsolutePathImplementation.class);
-        when(path.getFileSystem().getAdaptorName()).thenReturn(adaptor_name);
-        return path;
->>>>>>> 5c5fc28f
     }
 
     @Test
@@ -90,33 +73,19 @@
     @Test
     public void testNewPath_LocalFileSystem_LocalPath() throws URISyntaxException, OctopusException, OctopusIOException {
         String adaptor_name = "Local";
-        FileSystemImplementation filesystem = getFileSystem(adaptor_name);
-        PathImplementation expected_path = new PathImplementation(filesystem, "file:///tmp/bla.txt");
+        FileSystemImplementation filesystem = getFileSystem(adaptor_name, new URI("file:///"));
+        AbsolutePathImplementation expected_path = new AbsolutePathImplementation(filesystem, new RelativePath("tmp/bla.txt"));
         // create stubs, so we don't have to use a real adaptor
         // a real adaptor touches filesystem, uses network, requires credentials
         // etc.
         Files files_adaptor = mock(Files.class);
-<<<<<<< HEAD
         OctopusEngine octopus = fakeOctopus(files_adaptor, adaptor_name);
-        when(files_adaptor.newPath(filesystem, "file:///tmp/bla.txt")).thenReturn(expected_path);
-=======
-        OctopusEngine octopus = fakeOctopus(files_adaptor, "mock", "file");
-
-        URI location = new URI("file:///tmp/bla.txt");
-        AbsolutePath path = fakePath(octopus, location);
-        OctopusProperties octopus_properties = new OctopusProperties();
-        
-        
-  // FIXME      
-        
-//        when(octopus.getProperties()).thenReturn(octopus_properties);
-        //when(files_adaptor.newPath(octopus_properties, location)).thenReturn(path);
->>>>>>> 5c5fc28f
-
-        FilesEngine engine = new FilesEngine(octopus);
-        Path newpath = engine.newPath(filesystem, "file:///tmp/bla.txt");
-
-        assertThat((PathImplementation) newpath, is(expected_path));
+        when(files_adaptor.newPath(filesystem, "tmp/bla.txt")).thenReturn(expected_path);
+
+        FilesEngine engine = new FilesEngine(octopus);
+        AbsolutePath newpath = engine.newPath(filesystem, "file:///tmp/bla.txt");
+
+        assertThat((AbsolutePathImplementation) newpath, is(expected_path));
     }
 
     @Test
@@ -149,17 +118,10 @@
         Files files_adaptor = mock(Files.class);
         OctopusEngine octopus = fakeOctopus(files_adaptor, "Local");
         FilesEngine engine = new FilesEngine(octopus);
-<<<<<<< HEAD
-        FileSystemImplementation source_filesystem = getFileSystem("Local");
-        Path source = new PathImplementation(source_filesystem, "file:///tmp/bla.txt");
-        FileSystemImplementation target_filesystem = getFileSystem("Local");
-        Path target = new PathImplementation(target_filesystem, "file:///tmp/foo.txt");
-=======
-        AbsolutePath source = fakePath(octopus, new URI("file:///tmp/bar.txt"));
-        when(source.isLocal()).thenReturn(false);
-        AbsolutePath target = fakePath(octopus, new URI("file:///tmp/foo.txt"));
-        when(target.isLocal()).thenReturn(false);
->>>>>>> 5c5fc28f
+        FileSystemImplementation source_filesystem = getFileSystem("Local", new URI("file://"));
+        AbsolutePath source = new AbsolutePathImplementation(source_filesystem, new RelativePath("tmp/bla.txt"));
+        FileSystemImplementation target_filesystem = getFileSystem("Local", new URI("file://"));
+        AbsolutePath target = new AbsolutePathImplementation(target_filesystem, new RelativePath("tmp/foo.txt"));
 
         engine.copy(source, target);
 
@@ -173,17 +135,10 @@
         Files target_adaptor = mock(Files.class);
         addAdaptor2Octopus(octopus, target_adaptor, "gridftp");
         FilesEngine engine = new FilesEngine(octopus);
-<<<<<<< HEAD
-        FileSystemImplementation source_filesystem = getFileSystem("ssh");
-        Path source = new PathImplementation(source_filesystem, "ssh://localhost/tmp/bar.txt");
-        FileSystemImplementation target_filesystem = getFileSystem("gridftp");
-        Path target = new PathImplementation(target_filesystem, "gridftp://somewhere/tmp/foo.txt");
-=======
-        AbsolutePath source = fakePath(octopus, new URI("ssh://localhost/tmp/bar.txt"), "assh");
-        when(source.isLocal()).thenReturn(false);
-        AbsolutePath target = fakePath(octopus, new URI("gridftp://somewhere/tmp/foo.txt"), "agridftp");
-        when(target.isLocal()).thenReturn(false);
->>>>>>> 5c5fc28f
+        FileSystemImplementation source_filesystem = getFileSystem("ssh", new URI("ssh://localhost"));
+        AbsolutePath source = new AbsolutePathImplementation(source_filesystem, new RelativePath("tmp/bar.txt"));
+        FileSystemImplementation target_filesystem = getFileSystem("gridftp", new URI("gridftp://somewhere"));
+        AbsolutePath target = new AbsolutePathImplementation(target_filesystem, new RelativePath("tmp/foo.txt"));
 
         try {
             engine.copy(source, target);
@@ -202,17 +157,11 @@
         Files target_adaptor = mock(Files.class);
         addAdaptor2Octopus(octopus, target_adaptor, "gridftp");
         FilesEngine engine = new FilesEngine(octopus);
-<<<<<<< HEAD
-        FileSystemImplementation source_filesystem = getFileSystem("Local");
-        Path source = new PathImplementation(source_filesystem, "file:///tmp/bar.txt");
-        FileSystemImplementation target_filesystem = getFileSystem("gridftp");
-        Path target = new PathImplementation(target_filesystem, "gridftp://somewhere/tmp/foo.txt");
-=======
-        AbsolutePath source = fakePath(octopus, new URI("file:///tmp/bar.txt"), "alocal");
-        when(source.isLocal()).thenReturn(true);
-        AbsolutePath target = fakePath(octopus, new URI("gridftp://somewhere/tmp/foo.txt"), "agridftp");
-        when(target.isLocal()).thenReturn(false);
->>>>>>> 5c5fc28f
+
+        FileSystemImplementation source_filesystem = getFileSystem("Local", new URI("file://"));
+        AbsolutePath source = new AbsolutePathImplementation(source_filesystem, new RelativePath("tmp/bar.txt"));
+        FileSystemImplementation target_filesystem = getFileSystem("gridftp", new URI("gridftp://somewhere"));
+        AbsolutePath target = new AbsolutePathImplementation(target_filesystem, new RelativePath("tmp/foo.txt"));
 
         engine.copy(source, target);
 
@@ -227,17 +176,10 @@
         Files target_adaptor = mock(Files.class);
         addAdaptor2Octopus(octopus, target_adaptor, "Local");
         FilesEngine engine = new FilesEngine(octopus);
-<<<<<<< HEAD
-        FileSystemImplementation source_filesystem = getFileSystem("ssh");
-        Path source = new PathImplementation(source_filesystem, "ssh://localhost/tmp/bar.txt");
-        FileSystemImplementation target_filesystem = getFileSystem("Local");
-        Path target = new PathImplementation(target_filesystem, "file:///tmp/bar.txt");
-=======
-        AbsolutePath source = fakePath(octopus, new URI("gridftp://somewhere/tmp/foo.txt"), "agridftp");
-        when(source.isLocal()).thenReturn(false);
-        AbsolutePath target = fakePath(octopus, new URI("file:///tmp/bar.txt"), "alocal");
-        when(target.isLocal()).thenReturn(true);
->>>>>>> 5c5fc28f
+        FileSystemImplementation source_filesystem = getFileSystem("ssh", new URI("ssh://localhost"));
+        AbsolutePath source = new AbsolutePathImplementation(source_filesystem, new RelativePath("tmp/bar.txt"));
+        FileSystemImplementation target_filesystem = getFileSystem("Local", new URI("file://"));
+        AbsolutePath target = new AbsolutePathImplementation(target_filesystem, new RelativePath("tmp/bar.txt"));
 
         engine.copy(source, target);
 
@@ -331,8 +273,8 @@
 
     @Test
     public void testSetOwner_MockedFiles_FilesSetOwnerCalled() throws URISyntaxException, OctopusException, OctopusIOException {
-        FileSystemImplementation filesystem = getFileSystem("Local");
-        PathImplementation path = new PathImplementation(filesystem, "file:///tmp/bla.txt");
+        FileSystemImplementation filesystem = getFileSystem("Local", new URI("file://"));
+        AbsolutePathImplementation path = new AbsolutePathImplementation(filesystem, new RelativePath("tmp/bla.txt"));
         // create stubs, so we don't have to use a real adaptor
         // a real adaptor touches filesystem, uses network, requires credentials
         // etc.
@@ -340,10 +282,6 @@
         OctopusEngine octopus = fakeOctopus(files_adaptor, "Local");
 
         FilesEngine engine = new FilesEngine(octopus);
-<<<<<<< HEAD
-=======
-        AbsolutePath path = fakePath(octopus, new URI("file:///tmp/bla.txt"));
->>>>>>> 5c5fc28f
 
         engine.setOwner(path, "someone", "somegroup");
 
