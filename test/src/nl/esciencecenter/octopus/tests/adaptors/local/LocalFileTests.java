package nl.esciencecenter.octopus.tests.adaptors.local;

import static org.junit.Assert.*;

import java.net.URI;

import junit.framework.Assert;

import nl.esciencecenter.octopus.Octopus;
import nl.esciencecenter.octopus.OctopusFactory;
import nl.esciencecenter.octopus.files.Path;

public class LocalFileTests {

    @org.junit.Test
    public void test1() throws Exception {
<<<<<<< HEAD
        Octopus octopus = OctopusFactory.newOctopus(null);
=======
        Octopus octopus = OctopusFactory.newOctopus(null, null);
>>>>>>> 066ef6aa

        URI location = new URI(System.getProperty("java.io.tmpdir"));

        System.err.println("tmpdir = " + location);

        Path path = octopus.files().newPath(location);

        Assert.assertTrue(octopus.files().exists(path));

        octopus.end();

    }

    @org.junit.Test
    public void test2() throws Exception {
<<<<<<< HEAD
        Octopus octopus = OctopusFactory.newOctopus(null);
=======
        Octopus octopus = OctopusFactory.newOctopus(null, null);
>>>>>>> 066ef6aa

        Path tmpDir = octopus.files().newPath(new URI(System.getProperty("java.io.tmpdir")));

        System.err.println("tmpdir = " + tmpDir);

        assertTrue(octopus.files().exists(tmpDir));

        assertTrue(octopus.files().isDirectory(tmpDir));

        Path sandboxDir = octopus.files().newPath(new URI(System.getProperty("java.io.tmpdir") + "/test-sandbox"));

        if (octopus.files().exists(sandboxDir)) {
            System.err.println("deleting " + sandboxDir);
            octopus.files().delete(sandboxDir);
        }

        assertFalse(octopus.files().exists(sandboxDir));

        octopus.files().createDirectory(sandboxDir, null);

        assertTrue(octopus.files().exists(sandboxDir));

        octopus.end();
<<<<<<< HEAD

    }
=======

    }

>>>>>>> 066ef6aa
}<|MERGE_RESOLUTION|>--- conflicted
+++ resolved
@@ -14,11 +14,7 @@
 
     @org.junit.Test
     public void test1() throws Exception {
-<<<<<<< HEAD
         Octopus octopus = OctopusFactory.newOctopus(null);
-=======
-        Octopus octopus = OctopusFactory.newOctopus(null, null);
->>>>>>> 066ef6aa
 
         URI location = new URI(System.getProperty("java.io.tmpdir"));
 
@@ -34,11 +30,7 @@
 
     @org.junit.Test
     public void test2() throws Exception {
-<<<<<<< HEAD
         Octopus octopus = OctopusFactory.newOctopus(null);
-=======
-        Octopus octopus = OctopusFactory.newOctopus(null, null);
->>>>>>> 066ef6aa
 
         Path tmpDir = octopus.files().newPath(new URI(System.getProperty("java.io.tmpdir")));
 
@@ -62,12 +54,7 @@
         assertTrue(octopus.files().exists(sandboxDir));
 
         octopus.end();
-<<<<<<< HEAD
-
-    }
-=======
 
     }
 
->>>>>>> 066ef6aa
 }