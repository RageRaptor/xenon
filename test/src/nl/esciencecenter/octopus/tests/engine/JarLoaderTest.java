package nl.esciencecenter.octopus.tests.engine;

import java.io.File;
import java.io.InputStream;
import java.util.Arrays;
import java.util.HashSet;
import java.util.jar.JarFile;

import nl.esciencecenter.octopus.engine.loader.JarFileSystem;
import nl.esciencecenter.octopus.engine.loader.JarFsClassLoader;

public class JarLoaderTest {

    @org.junit.Test
    public void test1() throws Exception {
<<<<<<< HEAD
        JarFileSystem fs = new JarFileSystem(new JarFile(new File("dist/octopus-adaptors-core.jar")));
=======
        JarFileSystem fs = new JarFileSystem(new JarFile(new File("dist/octopus-adaptor-local.jar")));
>>>>>>> 066ef6aa
    }

    /**
     * This depends on the additional adaptors
     * 
     * @throws Exception
     */
    @org.junit.Test
    @org.junit.Ignore
    public void test2() throws Exception {
        HashSet<JarFileSystem> fileSystems = new HashSet<JarFileSystem>();

        //fileSystems.add(new JarFileSystem(new JarFile(new File(
        //        "lib/estep-deploy-adaptors-additional.jar"))));

<<<<<<< HEAD
        fileSystems.add(new JarFileSystem(new JarFile(new File("dist/octopus-adaptors-core.jar"))));
=======
        fileSystems.add(new JarFileSystem(new JarFile(new File("dist/octopus-adaptor-local.jar"))));
>>>>>>> 066ef6aa

        JarFsClassLoader sharedLoader = new JarFsClassLoader(fileSystems, "Shared");

        JarFsClassLoader loader = new JarFsClassLoader(fileSystems, "Globus", sharedLoader);

        Class theclass = loader.loadClass("org.apache.webdav.lib.methods.XMLResponseMethodBase");

        System.err.println("fields: " + Arrays.toString(theclass.getFields()));

        System.err.println("Classes: " + Arrays.toString(theclass.getDeclaredClasses()));

        System.err.println("Package: " + theclass.getPackage());

        InputStream in = loader.getResourceAsStream("Xerces_Ver_3_0_0EA3.info");

        byte[] buffer = new byte[10240];

        int read = in.read(buffer);

        System.out.write(buffer, 0, read);
        System.out.println();

        InputStream in2 = loader.getResourceAsStream("bouncycastle.LICENSE");

        read = in2.read(buffer);

        System.out.write(buffer, 0, read);
        System.out.println();
    }

}<|MERGE_RESOLUTION|>--- conflicted
+++ resolved
@@ -13,11 +13,7 @@
 
     @org.junit.Test
     public void test1() throws Exception {
-<<<<<<< HEAD
-        JarFileSystem fs = new JarFileSystem(new JarFile(new File("dist/octopus-adaptors-core.jar")));
-=======
         JarFileSystem fs = new JarFileSystem(new JarFile(new File("dist/octopus-adaptor-local.jar")));
->>>>>>> 066ef6aa
     }
 
     /**
@@ -33,11 +29,7 @@
         //fileSystems.add(new JarFileSystem(new JarFile(new File(
         //        "lib/estep-deploy-adaptors-additional.jar"))));
 
-<<<<<<< HEAD
-        fileSystems.add(new JarFileSystem(new JarFile(new File("dist/octopus-adaptors-core.jar"))));
-=======
         fileSystems.add(new JarFileSystem(new JarFile(new File("dist/octopus-adaptor-local.jar"))));
->>>>>>> 066ef6aa
 
         JarFsClassLoader sharedLoader = new JarFsClassLoader(fileSystems, "Shared");
 
