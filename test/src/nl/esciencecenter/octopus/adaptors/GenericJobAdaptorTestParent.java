/*
 * Copyright 2013 Netherlands eScience Center
 *
 * Licensed under the Apache License, Version 2.0 (the "License");
 * you may not use this file except in compliance with the License.
 * You may obtain a copy of the License at
 *
 *      http://www.apache.org/licenses/LICENSE-2.0
 *
 * Unless required by applicable law or agreed to in writing, software
 * distributed under the License is distributed on an "AS IS" BASIS,
 * WITHOUT WARRANTIES OR CONDITIONS OF ANY KIND, either express or implied.
 * See the License for the specific language governing permissions and
 * limitations under the License.
 */

package nl.esciencecenter.octopus.adaptors;

import static org.junit.Assert.assertFalse;
import static org.junit.Assert.assertTrue;

import java.io.IOException;
import java.io.InputStream;
import java.io.OutputStream;
import java.util.Arrays;
import java.util.Properties;

import nl.esciencecenter.octopus.Octopus;
import nl.esciencecenter.octopus.OctopusFactory;
import nl.esciencecenter.octopus.credentials.Credential;
import nl.esciencecenter.octopus.credentials.Credentials;
import nl.esciencecenter.octopus.exceptions.InvalidCredentialsException;
import nl.esciencecenter.octopus.exceptions.InvalidPropertyException;
import nl.esciencecenter.octopus.exceptions.JobCanceledException;
import nl.esciencecenter.octopus.exceptions.NoSuchQueueException;
import nl.esciencecenter.octopus.exceptions.NoSuchSchedulerException;
import nl.esciencecenter.octopus.exceptions.OctopusException;
import nl.esciencecenter.octopus.exceptions.UnknownPropertyException;
import nl.esciencecenter.octopus.files.AbsolutePath;
import nl.esciencecenter.octopus.files.FileSystem;
import nl.esciencecenter.octopus.files.Files;
import nl.esciencecenter.octopus.files.OpenOption;
import nl.esciencecenter.octopus.files.RelativePath;
import nl.esciencecenter.octopus.jobs.Job;
import nl.esciencecenter.octopus.jobs.JobDescription;
import nl.esciencecenter.octopus.jobs.JobStatus;
import nl.esciencecenter.octopus.jobs.Jobs;
import nl.esciencecenter.octopus.jobs.QueueStatus;
import nl.esciencecenter.octopus.jobs.Scheduler;
import nl.esciencecenter.octopus.jobs.Streams;

import org.junit.After;
import org.junit.Before;
import org.junit.FixMethodOrder;
import org.junit.Test;
import org.junit.runners.MethodSorters;

/**
 * @author Jason Maassen <J.Maassen@esciencecenter.nl>
 *
 */
@FixMethodOrder(MethodSorters.NAME_ASCENDING)
public abstract class GenericJobAdaptorTestParent {
    
    private static String TEST_ROOT;
    
    private static JobTestConfig config;
    
    protected Octopus octopus;
    protected Files files;
    protected Jobs jobs;
    protected Credentials credentials;

    protected AbsolutePath testDir;
    
    // MUST be invoked by a @BeforeClass method of the subclass! 
    public static void prepareClass(JobTestConfig testConfig) { 
        config = testConfig;
        TEST_ROOT = "octopus_test_" + config.getAdaptorName() + "_" + System.currentTimeMillis();
    }

    // MUST be invoked by a @AfterClass method of the subclass! 
    public static void cleanupClass() throws Exception { 
        
        System.err.println("GenericJobAdaptorTest.cleanupClass() attempting to remove: " + TEST_ROOT);
        
        Octopus octopus = OctopusFactory.newOctopus(null);
        
        Files files = octopus.files();
        Credentials credentials = octopus.credentials();
        
        FileSystem filesystem = config.getDefaultFileSystem(files, credentials);
        
        AbsolutePath root = filesystem.getEntryPath().resolve(new RelativePath(TEST_ROOT));
        
        if (files.exists(root)) { 
            files.delete(root);
        }

        OctopusFactory.endOctopus(octopus);
    }
    
    @Before
    public void prepare() throws OctopusException { 
        octopus = OctopusFactory.newOctopus(null);
        files = octopus.files();
        jobs = octopus.jobs();
        credentials = octopus.credentials();
    }
    
    @After
    public void cleanup() throws OctopusException { 
        OctopusFactory.endOctopus(octopus);
    }
    
    private String getWorkingDir(String testName) { 
        return TEST_ROOT + "/" + testName;
    }
    
    
    // TEST: newScheduler
    //
    // location: null / valid URI / invalid URI 
    // credential: null / default / set / wrong
    // properties: null / empty / set / wrong
    
    
    @Test(expected = NullPointerException.class)
    public void test00_newScheduler() throws Exception { 
        jobs.newScheduler(null, null, null);
    } 
    
    @Test
    public void test01_newScheduler() throws Exception { 
        Scheduler s = jobs.newScheduler(config.getCorrectURI(), null, null);
        jobs.close(s);
    }
    
    @Test(expected = OctopusException.class)
    public void test02a_newScheduler() throws Exception { 
        jobs.newScheduler(config.getURIWrongLocation(), null, null);
    }

    @Test(expected = OctopusException.class)
    public void test02b_newScheduler() throws Exception { 
        jobs.newScheduler(config.getURIWrongPath(), null, null);
    }
    
    @Test
    public void test03_newScheduler() throws Exception {
        Scheduler s = jobs.newScheduler(config.getCorrectURI(), config.getDefaultCredential(credentials), null);
        jobs.close(s);
    }

    @Test
    public void test04a_newScheduler() throws Exception {
        if (config.supportsCredentials()) { 
            try {
                Scheduler s = jobs.newScheduler(config.getCorrectURI(), config.getInvalidCredential(credentials), null);
                jobs.close(s);
                throw new Exception("newScheduler did NOT throw InvalidCredentialsException");
            } catch (InvalidCredentialsException e) {
                // expected
            } catch (OctopusException e) { 
                // allowed
            }
        }
    }

    @Test
    public void test04b_newScheduler() throws Exception {
        if (!config.supportsCredentials()) { 
            try {
                Credential c = new Credential() { 
                    @Override
                    public Properties getProperties() {
                        return null;
                    }
                    
                    @Override
                    public String getAdaptorName() {
                        return "local";
                    }
                };
                
                Scheduler s = jobs.newScheduler(config.getCorrectURI(), c, null);
                jobs.close(s);

                throw new Exception("newScheduler did NOT throw OctopusException");
            } catch (OctopusException e) {
                // expected
            }
        }
    }

    @Test
    public void test04c_newScheduler() throws Exception {
        if (config.supportsCredentials()) { 
            Scheduler s = jobs.newScheduler(config.getCorrectURI(), config.getPasswordCredential(credentials), 
                    config.getDefaultProperties());
            jobs.close(s);
        }
    }
    
    @Test
    public void test05_newScheduler() throws Exception {
        Scheduler s = jobs.newScheduler(config.getCorrectURI(), config.getDefaultCredential(credentials), new Properties());
        jobs.close(s);
    }

    @Test
    public void test06_newScheduler() throws Exception {
        Scheduler s = jobs.newScheduler(config.getCorrectURI(), config.getDefaultCredential(credentials), 
                config.getDefaultProperties());
        jobs.close(s);
    }
    
    @Test
    public void test07_newScheduler() throws Exception {
        if (config.supportsProperties()) {
            
            Properties [] tmp = config.getInvalidProperties();
            
            for (Properties p : tmp) { 
                try { 
                    Scheduler s = jobs.newScheduler(config.getCorrectURI(), config.getDefaultCredential(credentials), p);
                    jobs.close(s);
                    throw new Exception("newScheduler did NOT throw InvalidPropertyException");
                } catch (InvalidPropertyException e) {
                    // expected
                }
            }
        }
    }

    @Test
    public void test08_newScheduler() throws Exception {
        if (config.supportsProperties()) { 
            try { 
                Scheduler s = jobs.newScheduler(config.getCorrectURI(), config.getDefaultCredential(credentials), 
                        config.getUnknownProperties());
                jobs.close(s);

                throw new Exception("newScheduler did NOT throw UnknownPropertyException");
            } catch (UnknownPropertyException e) {
                // expected
            }
        }
    }

    @Test
    public void test09_newScheduler() throws Exception {
        if (!config.supportsProperties()) { 
            try { 
                Properties p = new Properties();
                p.put("aap", "noot");
                Scheduler s = jobs.newScheduler(config.getCorrectURI(), config.getDefaultCredential(credentials), p);
                jobs.close(s);

                throw new Exception("newScheduler did NOT throw OctopusException");
            } catch (OctopusException e) {
                // expected
            }
        }
    }
    
    @Test
    public void test10_getLocalScheduler() throws Exception {
        
        Scheduler s = null; 
        
        try { 
            s = jobs.getLocalScheduler();
            assertTrue(s != null);
            assertTrue(s.getAdaptorName().equals("local"));
        } finally { 
            if (s != null) { 
                jobs.close(s);
            }
        }
    } 
     
    @Test
    public void test11_open_close() throws Exception {
        if (config.supportsClose()) { 
            Scheduler s = config.getDefaultScheduler(jobs, credentials); 
             
            assertTrue(jobs.isOpen(s));
            
            jobs.close(s);
            
            assertFalse(jobs.isOpen(s));
        }
    }
    
    @Test
    public void test12_open_close() throws Exception {
        if (!config.supportsClose()) { 
            Scheduler s = config.getDefaultScheduler(jobs, credentials); 
             
            assertTrue(jobs.isOpen(s));
            
            jobs.close(s);
            
            assertTrue(jobs.isOpen(s));
        }
    }

    @Test
    public void test13_open_close() throws Exception {
        if (config.supportsClose()) { 
            Scheduler s = config.getDefaultScheduler(jobs, credentials); 
            jobs.close(s);
            
            try { 
                jobs.close(s);
                throw new Exception("close did NOT throw NoSuchSchedulerException");
            } catch (NoSuchSchedulerException e) { 
                // expected
            }
        }
    }
 
    @Test
    public void test14a_getJobs() throws Exception {
        Scheduler s = config.getDefaultScheduler(jobs, credentials);        
        jobs.getJobs(s, s.getQueueNames());
        jobs.close(s);
    }
    
    @Test
    public void test14b_getJobs() throws Exception {
        Scheduler s = config.getDefaultScheduler(jobs, credentials);        
        jobs.getJobs(s);
        jobs.close(s);
    }
    
    @Test
    public void test15_getJobs() throws Exception {
        Scheduler s = config.getDefaultScheduler(jobs, credentials);        

        try {
            jobs.getJobs(s, config.getInvalidQueueName());
            throw new Exception("close did NOT throw NoSuchQueueException");
        } catch (NoSuchQueueException e) { 
            // expected
        } finally { 
            jobs.close(s);
        }
    }

    @Test
    public void test16_getJobs() throws Exception {
        
        if (config.supportsClose()) { 
        
            Scheduler s = config.getDefaultScheduler(jobs, credentials);        

            jobs.close(s);
            
            try {
                jobs.getJobs(s, s.getQueueNames());
                throw new Exception("close did NOT throw NoSuchSchedulerException");
            } catch (NoSuchSchedulerException e) { 
                // expected
            }
        }
    }
    
    
    @Test
    public void test17_getQueueStatus() throws Exception {        
        Scheduler s = config.getDefaultScheduler(jobs, credentials);        
        jobs.getQueueStatus(s, s.getQueueNames()[0]);
        jobs.close(s);
    }
    
    @Test(expected = NoSuchQueueException.class)
    public void test18a_getQueueStatus() throws Exception {        
        Scheduler s = config.getDefaultScheduler(jobs, credentials);
        try { 
            jobs.getQueueStatus(s, config.getInvalidQueueName());
        } finally { 
            jobs.close(s);
        }
    }
    
    @Test
    public void test18b_getQueueStatus() throws Exception {        
        Scheduler s = config.getDefaultScheduler(jobs, credentials);
        String queueName = config.getDefaultQueueName();
        
        try { 
            jobs.getQueueStatus(s, queueName);
        } finally { 
            jobs.close(s);
        }
    }

    
    
    @Test(expected = NullPointerException.class)
    public void test19_getQueueStatus() throws Exception {        
        jobs.getQueueStatus(null, null);        
    }

    @Test
    public void test20_getQueueStatus() throws Exception {
        
        if (config.supportsClose()) { 
        
            Scheduler s = config.getDefaultScheduler(jobs, credentials);
            jobs.close(s);
            
            try { 
                jobs.getQueueStatus(s, s.getQueueNames()[0]);
                throw new Exception("getQueueStatus did NOT throw NoSuchSchedulerException");
            } catch (NoSuchSchedulerException e) { 
                // expected
            }
        }
    }

    
    @Test
    public void test21a_getQueueStatuses() throws Exception {        
        Scheduler s = config.getDefaultScheduler(jobs, credentials);        
        QueueStatus [] tmp = jobs.getQueueStatuses(s, s.getQueueNames());
        jobs.close(s);

        String [] names = s.getQueueNames();

        assertTrue(tmp != null);
        assertTrue(tmp.length == names.length);
        
        for (int i=0;i<tmp.length;i++) { 
            assertTrue(tmp[i].getQueueName().equals(names[i]));
        }
    }
    
    @Test
    public void test21b_getQueueStatuses() throws Exception {        
        Scheduler s = config.getDefaultScheduler(jobs, credentials);        
        QueueStatus [] tmp = jobs.getQueueStatuses(s);
        jobs.close(s);
        
        String [] names = s.getQueueNames();

        assertTrue(tmp != null);
        assertTrue(tmp.length == names.length);
        
        for (int i=0;i<tmp.length;i++) { 
            assertTrue(tmp[i].getQueueName().equals(names[i]));
        }

    }
    
    @Test
    public void test22a_getQueueStatuses() throws Exception {        
        Scheduler s = config.getDefaultScheduler(jobs, credentials);        
        try { 
            QueueStatus [] tmp = jobs.getQueueStatuses(s, config.getInvalidQueueName());

            assertTrue(tmp != null);
            assertTrue(tmp.length == 1);
            assertTrue(tmp[0].hasException());
            assertTrue(tmp[0].getException() instanceof NoSuchQueueException);

        } finally { 
            jobs.close(s);
        }
    }
    
    @Test(expected = NullPointerException.class)
    public void test22b_getQueueStatuses() throws Exception {        
        jobs.getQueueStatuses(null, config.getDefaultQueueName());
    }

    @Test(expected = NullPointerException.class)
    public void test22c_getQueueStatuses() throws Exception {    
        Scheduler s = config.getDefaultScheduler(jobs, credentials); 
        jobs.getQueueStatuses(s, (String []) null);
    }
    
    @Test(expected = NullPointerException.class)
    public void test23_getQueueStatuses() throws Exception {        
        jobs.getQueueStatuses(null);
    }
    
    @Test
    public void test24_getQueueStatuses() throws Exception {
        
        if (config.supportsClose()) { 
            Scheduler s = config.getDefaultScheduler(jobs, credentials);
            jobs.close(s);
            
            try { 
                jobs.getQueueStatuses(s, s.getQueueNames());
                throw new Exception("getQueueStatuses did NOT throw NoSuchSchedulerException");
            } catch (NoSuchSchedulerException e) { 
                // expected
            }
        }
    }
    
    @Test
    public void test25a_getJobStatuses() throws Exception {
        
        JobStatus[] tmp = jobs.getJobStatuses(new Job[0]);
        
        assertTrue(tmp != null);
        assertTrue(tmp.length == 0);
    }

    @Test
    public void test25b_getJobStatuses() throws Exception {
        
        JobStatus[] tmp = jobs.getJobStatuses((Job []) null);
        
        assertTrue(tmp != null);
        assertTrue(tmp.length == 0);
    }

    
    @Test
    public void test25c_getJobStatuses() throws Exception {
        
        JobStatus[] tmp = jobs.getJobStatuses(new Job[1]);
        
        assertTrue(tmp != null);
        assertTrue(tmp.length == 1);
        assertTrue(tmp[0] == null);
    }
    
    private String readFully(InputStream in) throws IOException { 
        
        byte [] buffer = new byte[1024];
         
        int offset = 0;
       
        int tmp = in.read(buffer, 0, buffer.length-offset);
        
        while (tmp != -1) {
            
            offset += tmp;
            
            if (offset == buffer.length) { 
                buffer = Arrays.copyOf(buffer, buffer.length*2);
            }
            
            tmp = in.read(buffer, offset, buffer.length-offset);
        }
        
        in.close();
        return new String(buffer, 0, offset);
    }

    private void writeFully(OutputStream out, String message) throws IOException { 
        out.write(message.getBytes());
        out.close();
    }

    
    @org.junit.Test
    public void test30_interactiveJobSubmit() throws Exception {
        
        Scheduler scheduler = config.getDefaultScheduler(jobs, credentials);

        if (scheduler.isOnline()) { 
        
            String message = "Hello World! test30";

            JobDescription description = new JobDescription();
            description.setExecutable("/bin/echo");
            description.setArguments("-n", message);
            description.setInteractive(true);

            System.err.println("Submitting interactive job to " + scheduler.getUri());

            Job job = jobs.submitJob(scheduler, description);

            System.err.println("Interactive job submitted to " + scheduler.getUri());

            Streams streams = jobs.getStreams(job);
            streams.getStdin().close();

            String out = readFully(streams.getStdout());
            String err = readFully(streams.getStderr());

            // NOTE: Job should already be done here!
            JobStatus status = jobs.waitUntilDone(job, 5000);

            if (!status.isDone()) { 
                throw new Exception("Job exceeded dealine!");
            }

            if (status.hasException()) {
                throw new Exception("Job failed!", status.getException());
            }

            assertTrue(out.equals(message));
            assertTrue(err.length() == 0);
        }
        
        jobs.close(scheduler);
    }
    
    @org.junit.Test
    public void test31_batchJobSubmitWithPolling() throws Exception {
        
        String message = "Hello World! test31";
        String workingDir = getWorkingDir("test31");
        
        Scheduler scheduler = config.getDefaultScheduler(jobs, credentials);
        FileSystem filesystem = config.getDefaultFileSystem(files, credentials);
        
        AbsolutePath root = filesystem.getEntryPath().resolve(new RelativePath(workingDir));
        files.createDirectories(root);

        JobDescription description = new JobDescription();
        description.setExecutable("/bin/echo");
        description.setArguments("-n", message);
        description.setInteractive(false);
        description.setWorkingDirectory(workingDir);
        description.setStdin(null);
        
        Job job = jobs.submitJob(scheduler, description);
        
        long deadline = System.currentTimeMillis() + config.getDefaultQueueWaitTimeout() + config.getDefaultShortJobTimeout();
        long pollDelay = (config.getDefaultQueueWaitTimeout() + config.getDefaultShortJobTimeout()) / 10;
        
        JobStatus status = jobs.getJobStatus(job);
        
        while (!status.isDone()) {
            Thread.sleep(pollDelay);
            
            long now = System.currentTimeMillis();
            
            if (now > deadline) { 
                throw new Exception("Job exceeded deadline!");
            }
            
            status = jobs.getJobStatus(job);
        }

        jobs.close(scheduler);
        
        if (status.hasException()) {
            throw new Exception("Job failed!", status.getException());
        }
        
        AbsolutePath out = root.resolve(new RelativePath("stdout.txt"));
        AbsolutePath err = root.resolve(new RelativePath("stderr.txt"));
        
        String tmpout = readFully(files.newInputStream(out));
        String tmperr = readFully(files.newInputStream(err));

        files.delete(out);
        files.delete(err);
        files.delete(root);

        files.close(filesystem);
        
        System.err.println("STDOUT: " + tmpout);
        System.err.println("STDERR: " + tmperr);
        
        assertTrue(tmpout != null);
        assertTrue(tmpout.length() > 0);
        assertTrue(tmpout.equals(message));
        assertTrue(tmperr.length() == 0);
    }

    @org.junit.Test
    public void test32_batchJobSubmitWithWait() throws Exception {
        
        String message = "Hello World! test32";
        String workingDir = getWorkingDir("test32");
        
        Scheduler scheduler = config.getDefaultScheduler(jobs, credentials);
        FileSystem filesystem = config.getDefaultFileSystem(files, credentials);
                
        AbsolutePath root = filesystem.getEntryPath().resolve(new RelativePath(workingDir));
        files.createDirectories(root);
        
        JobDescription description = new JobDescription();
        description.setExecutable("/bin/echo");
        description.setArguments("-n", message);
        description.setInteractive(false);
        description.setWorkingDirectory(workingDir);
        description.setStdin(null);
        
        Job job = jobs.submitJob(scheduler, description);
        
        JobStatus status = jobs.waitUntilRunning(job, config.getDefaultQueueWaitTimeout());
        
        if (status.isRunning()) { 
            status = jobs.waitUntilDone(job, config.getDefaultShortJobTimeout());
        }
        
        if (!status.isDone()) { 
            throw new Exception("Job exceeded deadline!");
        }
        
        if (status.hasException()) {
            throw new Exception("Job failed!", status.getException());
        }

        jobs.close(scheduler);
        
        AbsolutePath out = root.resolve(new RelativePath("stdout.txt"));
        AbsolutePath err = root.resolve(new RelativePath("stderr.txt"));
        
        String tmpout = readFully(files.newInputStream(out));
        String tmperr = readFully(files.newInputStream(err));

        files.delete(out);
        files.delete(err);
        files.delete(root);
        
        files.close(filesystem);
        
        System.err.println("STDOUT: " + tmpout);
        System.err.println("STDERR: " + tmperr);
        
        assertTrue(tmpout != null);
        assertTrue(tmpout.length() > 0);
        assertTrue(tmpout.equals(message));
        assertTrue(tmperr.length() == 0);
    }

    private void submitToQueueWithPolling(String testName, String queueName, int jobCount) throws Exception {
    
        String workingDir = getWorkingDir(testName);
        
        FileSystem filesystem = config.getDefaultFileSystem(files, credentials);
        Scheduler scheduler = config.getDefaultScheduler(jobs, credentials);
        
        AbsolutePath root = filesystem.getEntryPath().resolve(new RelativePath(workingDir));
        files.createDirectories(root);
        
        AbsolutePath [] out = new AbsolutePath[jobCount]; 
        AbsolutePath [] err = new AbsolutePath[jobCount]; 
        
        Jobs jobs = octopus.jobs();
        
        Job [] j = new Job[jobCount];

        for (int i=0;i<j.length;i++) {            
            
            out[i] = root.resolve(new RelativePath("stdout" + i + ".txt"));
            err[i] = root.resolve(new RelativePath("stderr" + i + ".txt"));
            
            JobDescription description = new JobDescription();
            description.setExecutable("/bin/sleep");
            description.setArguments("1");
            description.setWorkingDirectory(workingDir);
            
            description.setQueueName(queueName);
            description.setInteractive(false);
            description.setStdin(null);
            description.setStdout("stdout" + i + ".txt");
            description.setStderr("stderr" + i + ".txt");
    
            j[i] = jobs.submitJob(scheduler, description);
        }
        
        // Bit hard to determine realistic deadline here ?
        long deadline = System.currentTimeMillis() + (60 * jobCount * config.getDefaultQueueWaitTimeout() + 
                config.getDefaultShortJobTimeout());
        
        boolean done = false;
        
        while (!done) { 
            JobStatus [] status = jobs.getJobStatuses(j);

            int count = 0;
            
            for (int i=0;i<j.length;i++) { 
                if (j[i] != null) {                    
                    if (status[i].isDone()) {                         
                        if (status[i].hasException()) { 
                            System.err.println("Job " + i + " failed!");
                            throw status[i].getException();
                        }
                        
                        System.err.println("Job " + i + " done.");
                        j[i] = null;                        
                    } else {
                        count++;
                    }
                }
            }
        
            if (count == 0) { 
                done = true;
            } else { 
                Thread.sleep(1000);
                
                long now = System.currentTimeMillis();
                
                if (now > deadline) { 
                    throw new Exception("Job exceeded deadline!");
                }
            }
        }
        
        for (int i=0;i<j.length;i++) {            
            
            String tmpout = readFully(files.newInputStream(out[i]));
            String tmperr = readFully(files.newInputStream(err[i]));

            assertTrue(tmpout != null);
            assertTrue(tmpout.length() == 0);
            
            assertTrue(tmperr != null);
            assertTrue(tmperr.length() == 0);
            
            files.delete(out[i]);
            files.delete(err[i]);
        }

        jobs.close(scheduler);
        files.delete(root);
        files.close(filesystem);
    }
    
    @org.junit.Test
    public void test33a_testMultiBatchJobSubmitWithPolling() throws Exception {               
        for (String queue : config.getQueueNames()) { 
            submitToQueueWithPolling("test33a_" + queue, queue, 1);    
        }

    }

    @org.junit.Test
    public void test33b_testMultiBatchJobSubmitWithPolling() throws Exception {        
        for (String queue : config.getQueueNames()) { 
            submitToQueueWithPolling("test33b_" + queue, queue, 10);    
        }
    }
    
    @org.junit.Test
    public void test34_batchJobSubmitWithKill() throws Exception {
        
        String workingDir = getWorkingDir("test34");
        
        Scheduler scheduler = config.getDefaultScheduler(jobs, credentials);
        FileSystem filesystem = config.getDefaultFileSystem(files, credentials);
        
        AbsolutePath root = filesystem.getEntryPath().resolve(new RelativePath(workingDir));
        files.createDirectories(root);
        
        JobDescription description = new JobDescription();
        description.setExecutable("/bin/sleep");
        description.setArguments("60");
        description.setInteractive(false);
        description.setWorkingDirectory(workingDir);
        description.setStdin(null);
        
        // We immediately kill the job. Hopefully it isn't running yet!
        Job job = jobs.submitJob(scheduler, description);
        JobStatus status = jobs.cancelJob(job);

        // Wait until the job is killed. We assume it takes less than a minute!
        if (!status.isDone()) { 
            status = jobs.waitUntilDone(job, config.getDefaultCancelTimeout());
        }
        
        if (!status.isDone()) { 
            throw new Exception("Failed to kill job!");
        }
        
        jobs.close(scheduler);
        
        AbsolutePath out = root.resolve(new RelativePath(description.getStdout()));
        AbsolutePath err = root.resolve(new RelativePath(description.getStderr()));

        if (files.exists(out)) { 
            files.delete(out);
        }
        
        if (files.exists(err)) { 
            files.delete(err);
        }
        
        files.delete(root);
        files.close(filesystem);
        
        assertTrue(status.hasException());
        Exception e = status.getException(); 

        if (!(e instanceof JobCanceledException)) { 
            throw new Exception("test34 expected JobCanceledException, not " + e.getMessage(), e);
        }
    }

    @org.junit.Test
    public void test35_batchJobSubmitWithKill2() throws Exception {
        
        String workingDir = getWorkingDir("test35");
        
        Scheduler scheduler = config.getDefaultScheduler(jobs, credentials);
        FileSystem filesystem = config.getDefaultFileSystem(files, credentials);
        
        AbsolutePath root = filesystem.getEntryPath().resolve(new RelativePath(workingDir));
        files.createDirectories(root);
        
        JobDescription description = new JobDescription();
        description.setExecutable("/bin/sleep");
        description.setArguments("60");
        description.setInteractive(false);
        description.setWorkingDirectory(workingDir);
        description.setStdin(null);
        
        Job job = jobs.submitJob(scheduler, description);
        
        // Wait for job to run before killing it!
        JobStatus status = jobs.waitUntilRunning(job, config.getDefaultQueueWaitTimeout());
        
        if (!status.isRunning()) {
            throw new Exception("Job failed to start!");
        }
            
        status = jobs.cancelJob(job);
            
        // Wait until the job is killed. We assume it takes less than a minute!
        if (!status.isDone()) { 
            status = jobs.waitUntilDone(job, config.getDefaultCancelTimeout());
        }
        
        if (!status.isDone()) { 
            throw new Exception("Failed to kill job!");
        }   
        
        jobs.close(scheduler);
        
        AbsolutePath out = root.resolve(new RelativePath(description.getStdout()));
        AbsolutePath err = root.resolve(new RelativePath(description.getStderr()));

        if (files.exists(out)) { 
            files.delete(out);
        } 
        
        if (files.exists(err)) { 
            files.delete(err);
        }
        
        files.delete(root);
        files.close(filesystem);
        
        assertTrue(status.hasException());
        Exception e = status.getException(); 
        
        assertTrue(e instanceof JobCanceledException);
    }

    @org.junit.Test
    public void test36a_batchJobSubmitWithInput() throws Exception {
        
        String message = "Hello World! test36a";
        String workingDir = getWorkingDir("test36a");
        
        Scheduler scheduler = config.getDefaultScheduler(jobs, credentials);
        FileSystem filesystem = config.getDefaultFileSystem(files, credentials);
        
        AbsolutePath root = filesystem.getEntryPath().resolve(new RelativePath(workingDir));
        files.createDirectories(root);
        
        AbsolutePath stdin = root.resolve(new RelativePath("stdin.txt"));        
        
        OutputStream out = files.newOutputStream(stdin, OpenOption.CREATE, OpenOption.APPEND, OpenOption.WRITE);
        writeFully(out, message);
        
        JobDescription description = new JobDescription();
        description.setExecutable("/bin/cat");
        description.setInteractive(false);
        description.setWorkingDirectory(workingDir);
        description.setStdin("stdin.txt");
       
        Job job = jobs.submitJob(scheduler, description);
        
        JobStatus status = jobs.waitUntilDone(job, config.getDefaultQueueWaitTimeout() + config.getDefaultShortJobTimeout());      
        
        if (!status.isDone()) { 
            throw new Exception("Job exceeded deadline! status = " + status);
        }
        
        if (status.hasException()) {
            throw new Exception("Job failed! exception is = ", status.getException());
        }
        
        jobs.close(scheduler);

        AbsolutePath stdout = root.resolve(new RelativePath("stdout.txt"));
        AbsolutePath stderr = root.resolve(new RelativePath("stderr.txt"));
        
        String tmpout = readFully(files.newInputStream(stdout));
        String tmperr = readFully(files.newInputStream(stderr));

        files.delete(stdin);
        files.delete(stdout);
        files.delete(stderr);
        files.delete(root);
        files.close(filesystem);
        
        System.err.println("STDOUT: " + tmpout);
        System.err.println("STDERR: " + tmperr);
        
        assertTrue(tmpout != null);
        assertTrue(tmpout.length() > 0);
        assertTrue(tmpout.equals(message));
        assertTrue(tmperr.length() == 0);
    }
    
    @org.junit.Test
    public void test36b_batchJobSubmitWithInput() throws Exception {
        
        String message = "Hello World! test36b";
        String workingDir = getWorkingDir("test36b");
        
        Scheduler scheduler = config.getDefaultScheduler(jobs, credentials);
        FileSystem filesystem = config.getDefaultFileSystem(files, credentials);
        
        AbsolutePath root = filesystem.getEntryPath().resolve(new RelativePath(workingDir));
        files.createDirectories(root);
        
        AbsolutePath stdin = root.resolve(new RelativePath("stdin.txt"));        
        
        OutputStream out = files.newOutputStream(stdin, OpenOption.CREATE, OpenOption.APPEND, OpenOption.WRITE);
        writeFully(out, message);        
        
        JobDescription description = new JobDescription();
        description.setExecutable("/bin/cat");
        description.setInteractive(false);
        description.setWorkingDirectory(workingDir);
        description.setStdin("stdin.txt");
        
        Job job = jobs.submitJob(scheduler, description);
        
        JobStatus status = jobs.waitUntilRunning(job, config.getDefaultQueueWaitTimeout());
        
        if (status.isRunning()) { 
            status = jobs.waitUntilDone(job, config.getDefaultShortJobTimeout());            
        }
        
        if (!status.isDone()) { 
            throw new Exception("Job exceeded deadline!");
        }
        
        if (status.hasException()) {
            throw new Exception("Job failed!", status.getException());
        }
       
        jobs.close(scheduler);
        
        AbsolutePath stdout = root.resolve(new RelativePath("stdout.txt"));
        AbsolutePath stderr = root.resolve(new RelativePath("stderr.txt"));
        
        String tmpout = readFully(files.newInputStream(stdout));
        String tmperr = readFully(files.newInputStream(stderr));
        
        System.err.println("STDOUT: " + tmpout);
        System.err.println("STDERR: " + tmperr);
        
        files.delete(stdin);
        files.delete(stdout);
        files.delete(stderr);
        files.delete(root);
        files.close(filesystem);
        
        assertTrue(tmpout != null);
        assertTrue(tmpout.length() > 0);
        assertTrue(tmpout.equals(message));
        assertTrue(tmperr.length() == 0);
    }    
    
    @org.junit.Test
    public void test37a_batchJobSubmitWithoutWorkDir() throws Exception {
        Scheduler scheduler = config.getDefaultScheduler(jobs, credentials);
          
        JobDescription description = new JobDescription();
        description.setExecutable("/bin/sleep");
        description.setArguments("1");
        description.setInteractive(false);
        description.setWorkingDirectory(null);
        description.setStdout(null);
        description.setStderr(null);
        
        Job job = jobs.submitJob(scheduler, description);
        JobStatus status = jobs.waitUntilDone(job, 60000);
        
        if (!status.isDone()) { 
            throw new Exception("Job exceeded deadline!");
        }
        
        if (status.hasException()) {
            throw new Exception("Job failed!", status.getException());
        }
        jobs.close(scheduler);
    }
    
    @org.junit.Test
    public void test37b_batchJobSubmitWithRelativeWorkDir() throws Exception {
        String workingDir = getWorkingDir("test37b");
        
        Scheduler scheduler = config.getDefaultScheduler(jobs, credentials);
        FileSystem filesystem = config.getDefaultFileSystem(files, credentials);

        AbsolutePath root = filesystem.getEntryPath().resolve(new RelativePath(workingDir));
        files.createDirectories(root);
        
        JobDescription description = new JobDescription();
        description.setExecutable("/bin/sleep");
        description.setArguments("1");
        description.setInteractive(false);
        description.setStdout(null);
        description.setStderr(null);
        //relative working dir name used
        description.setWorkingDirectory(workingDir);
        
        Job job = jobs.submitJob(scheduler, description);
        JobStatus status = jobs.waitUntilDone(job, 60000);
        
        if (!status.isDone()) { 
            throw new Exception("Job exceeded deadline!");
        }
        
        if (status.hasException()) {
            throw new Exception("Job failed!", status.getException());
        }
        
        files.delete(root); 
        jobs.close(scheduler);
        files.close(filesystem);
    }
    
    @org.junit.Test
    public void test37c_batchJobSubmitWithAbsoluteWorkDir() throws Exception {
        String workingDir = getWorkingDir("test37c");
        
        Scheduler scheduler = config.getDefaultScheduler(jobs, credentials);
        FileSystem filesystem = config.getDefaultFileSystem(files, credentials);

        AbsolutePath root = filesystem.getEntryPath().resolve(new RelativePath(workingDir));
        files.createDirectories(root);
        
        JobDescription description = new JobDescription();
        description.setExecutable("/bin/sleep");
        description.setArguments("1");
        description.setInteractive(false);
        description.setStdout(null);
        description.setStderr(null);
        
        //absolute working dir name used
        description.setWorkingDirectory(root.getPath());
        
        Job job = jobs.submitJob(scheduler, description);
        JobStatus status = jobs.waitUntilDone(job, 60000);
        
        if (!status.isDone()) { 
            throw new Exception("Job exceeded deadline!");
        }
        
        if (status.hasException()) {
            throw new Exception("Job failed!", status.getException());
        }
        
        files.delete(root); 
        jobs.close(scheduler);
        files.close(filesystem);
    }
    
    @org.junit.Test
    public void test37d_batchJobSubmitWithIncorrectWorkingDir() throws Exception {
        //note that we are _not_ creating this directory, making it invalid
        String workingDir = getWorkingDir("test37d");
        
        Scheduler scheduler = config.getDefaultScheduler(jobs, credentials);

        JobDescription description = new JobDescription();
        description.setExecutable("/bin/sleep");
        description.setArguments("1");
        description.setInteractive(false);
        description.setStdout(null);
        description.setStderr(null);
        
        //incorrect working dir used
        description.setWorkingDirectory(workingDir);
        
        Job job = jobs.submitJob(scheduler, description);
        JobStatus status = jobs.waitUntilDone(job, 60000);
        
        if (!status.isDone()) { 
            throw new Exception("Job exceeded deadline!");
        }
        
        assertTrue(status.hasException());
        
        jobs.close(scheduler);
    }
    
    //@org.junit.Test
    public void test38_multipleBatchJobSubmitWithInput() throws Exception {
        String message = "Hello World! test38";
        String workingDir = getWorkingDir("test38");
        
        Scheduler scheduler = config.getDefaultScheduler(jobs, credentials);
        FileSystem filesystem = config.getDefaultFileSystem(files, credentials);
        
        AbsolutePath root = filesystem.getEntryPath().resolve(new RelativePath(workingDir));
        files.createDirectories(root);
        
        AbsolutePath stdin = root.resolve(new RelativePath("stdin.txt"));
        
        OutputStream out = files.newOutputStream(stdin, OpenOption.CREATE, OpenOption.APPEND, OpenOption.WRITE);
        writeFully(out, message);
        
        JobDescription description = new JobDescription();
        description.setExecutable("/bin/cat");
        description.setInteractive(false);
        description.setProcessesPerNode(2);
        description.setMergeOutputStreams(false);
        description.setWorkingDirectory(workingDir);
        description.setStdin("stdin.txt");
        
        Job job = jobs.submitJob(scheduler, description);
        JobStatus status = jobs.waitUntilDone(job, 60000);
        
        if (!status.isDone()) { 
            throw new Exception("Job exceeded deadline!");
        }
        
        if (status.hasException()) {
            throw new Exception("Job failed!", status.getException());
        }
       
        for (int i=0;i<2;i++) { 

            AbsolutePath stdoutTmp = root.resolve(new RelativePath("stdout.txt." + i));
            AbsolutePath stderrTmp = root.resolve(new RelativePath("stderr.txt." + i));

            String tmpout = readFully(files.newInputStream(stdoutTmp));
            String tmperr = readFully(files.newInputStream(stderrTmp));

            System.err.println("STDOUT: " + tmpout);
            System.err.println("STDERR: " + tmperr);
            
            assertTrue(tmpout != null);
            assertTrue(tmpout.length() > 0);
            assertTrue(tmpout.equals(message));
            assertTrue(tmperr.length() == 0);
            
            files.delete(stdoutTmp);
            files.delete(stderrTmp);
        } 

        files.delete(stdin);           
        files.delete(root);        
        
        jobs.close(scheduler);
        files.close(filesystem);
    }
    
    @org.junit.Test
    public void test39_multipleBatchJobSubmitWithExceptions() throws Exception {

        // NOTE: This test assumes that an exception is thrown when the status of a job is requested twice after the job is done!
        //       This may not be true for all schedulers.

        if (config.supportsStatusAfterDone()) { 
            return;
        }
        
        Scheduler scheduler = config.getDefaultScheduler(jobs, credentials);
        
        JobDescription description = new JobDescription();
        description.setExecutable("/bin/sleep");
        description.setArguments("1");
        description.setInteractive(false);
        description.setWorkingDirectory(null);
        
        Job[] j = new Job[2];
        
        j[0] = jobs.submitJob(scheduler, description);
        
        description = new JobDescription();
        description.setExecutable("/bin/sleep");
        description.setArguments("2");
        description.setInteractive(false);
        description.setWorkingDirectory(null);
        
        j[1] = jobs.submitJob(scheduler, description);
        
        long now = System.currentTimeMillis();
        long deadline = now + 10000;

        JobStatus [] s = null;

        while (now < deadline) { 
        
            s = jobs.getJobStatuses(j);

            if (s[0].hasException() && s[1].hasException()) { 
                break;
            }
            
            try { 
                Thread.sleep(1000);
            } catch (InterruptedException e) {
                // ignored
            }
            
            now = System.currentTimeMillis();           
        } 
        
        if (s == null || !(s[0].hasException() && s[1].hasException())) { 
            throw new Exception("Job exceeded deadline!");
        }
        
        jobs.close(scheduler);
    }
    
    @org.junit.Test
    public void test40_batchJobSubmitWithExitcode() throws Exception {
        
        Scheduler scheduler = config.getDefaultScheduler(jobs, credentials);
        
        JobDescription description = new JobDescription();
        description.setExecutable("/bin/sleep");
        description.setArguments("1");
        description.setInteractive(false);
        
        description.setWorkingDirectory(null);
        description.setStderr(null);
        description.setStdout(null);
        description.setStdin(null);
        
        Job job = jobs.submitJob(scheduler, description);
        JobStatus status = jobs.waitUntilDone(job, 60000);
        
        if (!status.isDone()) { 
            throw new Exception("Job exceeded deadline!");
        }
        
        if (status.hasException()) {
            throw new Exception("Job failed!", status.getException());
        }
        
        jobs.close(scheduler);
        
        assertTrue(status.getExitCode() == 0);
    }
    
    @org.junit.Test
    public void test40_batchJobSubmitWithNoneZeroExitcode() throws Exception {
        
        Scheduler scheduler = config.getDefaultScheduler(jobs, credentials);
        
        //run an ls with a non existing file. This should make ls return exitcode 2
        JobDescription description = new JobDescription();
        description.setExecutable("/bin/ls");
        description.setArguments("non.existing.file");
        description.setInteractive(false);
        
        description.setWorkingDirectory(null);
        description.setStderr(null);
        description.setStdout(null);
        description.setStdin(null);
        
        Job job = jobs.submitJob(scheduler, description);
        JobStatus status = jobs.waitUntilDone(job, 60000);
        
        if (!status.isDone()) { 
            throw new Exception("Job exceeded deadline!");
        }
        
        if (status.hasException()) {
            throw new Exception("Job failed!", status.getException());
        }
        
        jobs.close(scheduler);
        
        assertTrue(status.getExitCode() == 2);
    }
    
    @org.junit.Test
    public void test41_batchJobSubmitWithEnvironmentVariable() throws Exception {
        
<<<<<<< HEAD
=======
        if (!config.supportsEnvironmentVariables()) { 
            return;
        }
        
>>>>>>> 00822497
        String workingDir = getWorkingDir("test41");
        
        Scheduler scheduler = config.getDefaultScheduler(jobs, credentials);
        FileSystem filesystem = config.getDefaultFileSystem(files, credentials);
        
        AbsolutePath root = filesystem.getEntryPath().resolve(new RelativePath(workingDir));
        files.createDirectories(root);

        //echo the given variable, to see if the va
        JobDescription description = new JobDescription();
        description.setExecutable("/usr/bin/printenv");
        description.setArguments("SOME_VARIABLE");
        description.setInteractive(false);
        
        description.getEnvironment().put("SOME_VARIABLE", "some_value");
        
        description.setWorkingDirectory(workingDir);
        description.setStderr(null);
        description.setStdin(null);
        
        Job job = jobs.submitJob(scheduler, description);
        JobStatus status = jobs.waitUntilDone(job, 60000);
        
<<<<<<< HEAD
        if (!status.isDone()) { 
=======
        if (!status.isDone()) {
>>>>>>> 00822497
            throw new Exception("Job exceeded deadline!");
        }
        
        if (status.hasException()) {
            throw new Exception("Job failed!", status.getException());
        }
        
        AbsolutePath stdout = root.resolve(new RelativePath("stdout.txt"));
        
        String stdoutContent = readFully(files.newInputStream(stdout));
        
        assertTrue(stdoutContent.equals("some_value\n"));
        
<<<<<<< HEAD
        files.delete(stdout);           
        files.delete(root);
=======
        files.delete(stdout);
        files.delete(root);
        files.close(filesystem);
    }
    
    @org.junit.Test
    public void test41b_batchJobSubmitWithEnvironmentVariable() throws Exception {
        
        if (config.supportsEnvironmentVariables()) { 
            return;
        }
        
        Scheduler scheduler = config.getDefaultScheduler(jobs, credentials);
       
        // echo the given variable, to see if the va
        JobDescription description = new JobDescription();
        description.setExecutable("/usr/bin/printenv");
        description.setArguments("SOME_VARIABLE");
        description.setInteractive(false);
        
        description.getEnvironment().put("SOME_VARIABLE", "some_value");
        
        description.setWorkingDirectory(null);
        description.setStderr(null);
        description.setStdin(null);

        boolean gotException = false;
        
        try { 
            Job job = jobs.submitJob(scheduler, description);
            jobs.waitUntilDone(job, config.getDefaultShortJobTimeout());
        } catch (Exception e) { 
            gotException = true;
        }
                
        jobs.close(scheduler);
        
        if (!gotException) { 
            throw new Exception("Submit did not throw exception, which was expected!");
        }
>>>>>>> 00822497
    }
}<|MERGE_RESOLUTION|>--- conflicted
+++ resolved
@@ -1386,13 +1386,10 @@
     @org.junit.Test
     public void test41_batchJobSubmitWithEnvironmentVariable() throws Exception {
         
-<<<<<<< HEAD
-=======
         if (!config.supportsEnvironmentVariables()) { 
             return;
         }
         
->>>>>>> 00822497
         String workingDir = getWorkingDir("test41");
         
         Scheduler scheduler = config.getDefaultScheduler(jobs, credentials);
@@ -1416,11 +1413,7 @@
         Job job = jobs.submitJob(scheduler, description);
         JobStatus status = jobs.waitUntilDone(job, 60000);
         
-<<<<<<< HEAD
-        if (!status.isDone()) { 
-=======
         if (!status.isDone()) {
->>>>>>> 00822497
             throw new Exception("Job exceeded deadline!");
         }
         
@@ -1434,10 +1427,6 @@
         
         assertTrue(stdoutContent.equals("some_value\n"));
         
-<<<<<<< HEAD
-        files.delete(stdout);           
-        files.delete(root);
-=======
         files.delete(stdout);
         files.delete(root);
         files.close(filesystem);
@@ -1478,6 +1467,5 @@
         if (!gotException) { 
             throw new Exception("Submit did not throw exception, which was expected!");
         }
->>>>>>> 00822497
     }
 }