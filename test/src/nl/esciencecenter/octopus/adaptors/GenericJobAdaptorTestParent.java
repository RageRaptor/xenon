--- conflicted
+++ resolved
@@ -1096,6 +1096,7 @@
         if (status.hasException()) {
             throw new Exception("Job failed!", status.getException());
         }
+        jobs.close(scheduler);
     }
     
     @org.junit.Test
@@ -1129,6 +1130,8 @@
         }
         
         files.delete(root); 
+        jobs.close(scheduler);
+        files.close(filesystem);
     }
     
     @org.junit.Test
@@ -1162,8 +1165,9 @@
             throw new Exception("Job failed!", status.getException());
         }
         
-<<<<<<< HEAD
         files.delete(root); 
+        jobs.close(scheduler);
+        files.close(filesystem);
     }
     
     @org.junit.Test
@@ -1192,15 +1196,11 @@
         
         assertTrue(status.hasException());
         assertTrue(status.getException() instanceof OctopusException);
-=======
-        jobs.close(scheduler);
-        files.close(filesystem);
->>>>>>> 0d449ea7
+        jobs.close(scheduler);
     }
     
     //@org.junit.Test
     public void test38_multipleBatchJobSubmitWithInput() throws Exception {
-        
         String message = "Hello World! test38";
         String workingDir = getWorkingDir("test38");
         
