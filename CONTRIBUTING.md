# Contributing guidelines

We welcome any kind of contribution to our software, from simple comment or question to a full fledged [pull request](https://help.github.com/articles/about-pull-requests/).

A contribution can be one of the following cases:

1. you have a question;
1. you think you may have found a bug (including unexpected behavior);
1. you want to make some kind of change to the code base (e.g. to fix a bug, to add a new feature, to update documentation).

The sections below outline the steps in each case.

## You have a question

1. use the search functionality [here](https://github.com/NLeSC/Xenon/issues) to see if someone already filed the same issue;
1. if your issue search did not yield any relevant results, make a new issue;
1. apply the "Question" label; apply other labels when relevant.

## You think you may have found a bug

1. use the search functionality [here](https://github.com/NLeSC/Xenon/issues) to see if someone already filed the same issue;
1. if your issue search did not yield any relevant results, make a new issue, making sure to provide enough information to the rest of the community to understand the cause and context of the problem. Depending on the issue, you may want to include:
    - the [SHA hashcode](https://help.github.com/articles/autolinked-references-and-urls/#commit-shas) of the commit that is causing your problem;
    - some identifying information (name and version number) for dependencies you're using;
    - information about the operating system;
<<<<<<< HEAD
1. apply relevant labels.
=======
- apply relevant labels to the newly created issue.
>>>>>>> 23b4f1f4

## You want to make some kind of change to the code base

<<<<<<< HEAD
1. (**important**) announce your plan to the rest of the community _before you start working_. This announcement should be in the form of a (new) issue.
1. (**important**) wait until some kind of concensus is reached about your idea being a good idea.
1. if needed, fork the repository to your own Github profile and create your own feature branch off of the latest master commit. While working on your feature branch, make sure to stay up to date with the master branch by pulling in changes, possibly from the 'upstream' repository (follow the instructions [here](https://help.github.com/articles/configuring-a-remote-for-a-fork/) and [here](https://help.github.com/articles/syncing-a-fork/)).
1. make sure the existing unit tests still work by running ``./gradlew test``
1. make sure that the existing integration tests still work by running ``./gradlew integrationTest`` and ``./gradlew dockerIntegrationTest``
1. add your own unit tests and integration tests (if necessary)
1. update or expand the documentation

=======
- (**important**) announce your plan to the rest of the community _before you start working_. This announcement should be in the form of a (new) issue;
- (**important**) wait until some kind of concensus is reached about your idea being a good idea;
- if needed, fork the repository to your own Github profile and create your own feature branch off of the latest master commit. While working on your feature branch, make sure to stay up to date with the master branch by pulling in changes, possibly from the 'upstream' repository (follow the instructions [here](https://help.github.com/articles/configuring-a-remote-for-a-fork/) and [here](https://help.github.com/articles/syncing-a-fork/));
- make sure the existing unit tests still work by running ``./gradlew test``;
- make sure that the existing integration tests still work by running ``./gradlew integrationTest`` and ``./gradlew dockerIntegrationTest``;
- add your own unit tests and integration tests (if necessary);
- update or expand the documentation;
- [push](http://rogerdudler.github.io/git-guide/) your feature branch to (your fork of) the Xenon repository on GitHub;
- create the pull request, e.g. following the instructions [here](https://help.github.com/articles/creating-a-pull-request/).
>>>>>>> 23b4f1f4

In case you feel like you've made a valuable contribution, but you don't know how to write or run tests for it, or how to generate the documentation: don't let this discourage you from making the pull request; we can help you! Just go ahead and submit the pull request, but keep in mind that you might be asked to append additional commits to your pull request (have a look at some of our old pull requests to see how this works, for example [#294](https://github.com/NLeSC/Xenon/pull/294)).

<|MERGE_RESOLUTION|>--- conflicted
+++ resolved
@@ -23,34 +23,19 @@
     - the [SHA hashcode](https://help.github.com/articles/autolinked-references-and-urls/#commit-shas) of the commit that is causing your problem;
     - some identifying information (name and version number) for dependencies you're using;
     - information about the operating system;
-<<<<<<< HEAD
-1. apply relevant labels.
-=======
-- apply relevant labels to the newly created issue.
->>>>>>> 23b4f1f4
+1. apply relevant labels to the newly created issue.
 
 ## You want to make some kind of change to the code base
 
-<<<<<<< HEAD
-1. (**important**) announce your plan to the rest of the community _before you start working_. This announcement should be in the form of a (new) issue.
-1. (**important**) wait until some kind of concensus is reached about your idea being a good idea.
-1. if needed, fork the repository to your own Github profile and create your own feature branch off of the latest master commit. While working on your feature branch, make sure to stay up to date with the master branch by pulling in changes, possibly from the 'upstream' repository (follow the instructions [here](https://help.github.com/articles/configuring-a-remote-for-a-fork/) and [here](https://help.github.com/articles/syncing-a-fork/)).
-1. make sure the existing unit tests still work by running ``./gradlew test``
-1. make sure that the existing integration tests still work by running ``./gradlew integrationTest`` and ``./gradlew dockerIntegrationTest``
-1. add your own unit tests and integration tests (if necessary)
-1. update or expand the documentation
-
-=======
-- (**important**) announce your plan to the rest of the community _before you start working_. This announcement should be in the form of a (new) issue;
-- (**important**) wait until some kind of concensus is reached about your idea being a good idea;
-- if needed, fork the repository to your own Github profile and create your own feature branch off of the latest master commit. While working on your feature branch, make sure to stay up to date with the master branch by pulling in changes, possibly from the 'upstream' repository (follow the instructions [here](https://help.github.com/articles/configuring-a-remote-for-a-fork/) and [here](https://help.github.com/articles/syncing-a-fork/));
-- make sure the existing unit tests still work by running ``./gradlew test``;
-- make sure that the existing integration tests still work by running ``./gradlew integrationTest`` and ``./gradlew dockerIntegrationTest``;
-- add your own unit tests and integration tests (if necessary);
-- update or expand the documentation;
-- [push](http://rogerdudler.github.io/git-guide/) your feature branch to (your fork of) the Xenon repository on GitHub;
-- create the pull request, e.g. following the instructions [here](https://help.github.com/articles/creating-a-pull-request/).
->>>>>>> 23b4f1f4
+1. (**important**) announce your plan to the rest of the community _before you start working_. This announcement should be in the form of a (new) issue;
+1. (**important**) wait until some kind of concensus is reached about your idea being a good idea;
+1. if needed, fork the repository to your own Github profile and create your own feature branch off of the latest master commit. While working on your feature branch, make sure to stay up to date with the master branch by pulling in changes, possibly from the 'upstream' repository (follow the instructions [here](https://help.github.com/articles/configuring-a-remote-for-a-fork/) and [here](https://help.github.com/articles/syncing-a-fork/));
+1. make sure the existing unit tests still work by running ``./gradlew test``;
+1. make sure that the existing integration tests still work by running ``./gradlew integrationTest`` and ``./gradlew dockerIntegrationTest``;
+1. add your own unit tests and integration tests (if necessary);
+1. update or expand the documentation;
+1. [push](http://rogerdudler.github.io/git-guide/) your feature branch to (your fork of) the Xenon repository on GitHub;
+1. create the pull request, e.g. following the instructions [here](https://help.github.com/articles/creating-a-pull-request/).
 
 In case you feel like you've made a valuable contribution, but you don't know how to write or run tests for it, or how to generate the documentation: don't let this discourage you from making the pull request; we can help you! Just go ahead and submit the pull request, but keep in mind that you might be asked to append additional commits to your pull request (have a look at some of our old pull requests to see how this works, for example [#294](https://github.com/NLeSC/Xenon/pull/294)).
 
