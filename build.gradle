--- conflicted
+++ resolved
@@ -44,18 +44,12 @@
     // Xenon dependencies.
     compile group: 'org.apache.jclouds.api', name: 's3', version: '2.0.2'
     compile group: 'org.apache.jclouds.provider', name: 'aws-s3', version: '2.0.2'
-<<<<<<< HEAD
     compile group: 'org.apache.hadoop', name: 'hadoop-common', version: '2.8.0'
     compile group: 'org.apache.hadoop', name: 'hadoop-hdfs', version: '2.8.0'
-    compile group: 'org.apache.sshd', name: 'sshd-core', version: '1.4.0'
-    compile group: 'commons-net', name: 'commons-net', version: apacheCommonsNetVersion
-=======
-
     compile group: 'org.apache.sshd', name: 'sshd-core', version: '1.6.0'
     compile group: 'net.i2p.crypto', name: 'eddsa', version: '0.2.0'
+    compile group: 'commons-net', name: 'commons-net', version: '3.3'
 
-    compile group: 'commons-net', name: 'commons-net', version: '3.3'
->>>>>>> c5faf555
     compile group: 'org.slf4j', name: 'slf4j-api', version: '1.7.5'
     compile group: 'com.github.lookfirst', name: 'sardine', version: '5.7'
     compile group: 'joda-time', name: 'joda-time', version: '2.8.1'
