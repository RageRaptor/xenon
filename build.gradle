--- conflicted
+++ resolved
@@ -47,16 +47,10 @@
     // Xenon dependencies.
     compile group: 'org.apache.jclouds.api', name: 's3', version: '2.0.2'
     compile group: 'org.apache.jclouds.provider', name: 'aws-s3', version: '2.0.2'
-<<<<<<< HEAD
     compile group: 'org.apache.hadoop', name: 'hadoop-common', version: '2.8.0'
     compile group: 'org.apache.hadoop', name: 'hadoop-hdfs', version: '2.8.0'
-    compile group: 'org.apache.sshd', name: 'sshd-core', version: '1.6.0'
-=======
-
     // compile group: 'org.apache.sshd', name: 'sshd-core', version: '1.6.0'
     compile group: 'com.github.NLeSC.mina-sshd', name: 'sshd-core', version: 'known-host-hash-with-port-1.6.0-SNAPSHOT'
-//    compile 'com.github.NLeSC:mina-sshd:known-host-hash-with-port-1.6.0-SNAPSHOT'
->>>>>>> 797418a1
     compile group: 'org.apache.mina', name: 'mina-core', version: '2.0.7'
     compile group: 'net.i2p.crypto', name: 'eddsa', version: '0.2.0'
     compile group: 'commons-net', name: 'commons-net', version: '3.3'
