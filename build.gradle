// Build file which can only run when dependencies and plugins have been downloaded.

//    PLUGINS
// ==============
plugins {
    // Changes in the plugins section should be also be applied to build.offline.gradle
    id 'java'
    id 'distribution'
    // publishing
    id 'maven-publish'
    id 'com.jfrog.bintray' version '1.2'
    // ide
    id 'idea'
    id 'eclipse'

    // integration tests
    id 'org.hidetake.ssh' version '1.1.3'
    // code coverage
    id 'jacoco'
    // quality
    id 'org.sonarqube' version '1.0'
}

apply from: 'gradle/common.gradle'
apply from: 'gradle/integrationTest.gradle'

//  DEPENDENCIES
// ==============

// Online dependencies
repositories {
    mavenCentral()
    jcenter()
}

ext.jschVersion = '0.1.50'
ext.apacheCommonsNetVersion = '3.3'

<<<<<<< HEAD
task prepareIntegrationTest << {
    def create_symlinks = 'src/integrationTest/resources/scripts/create_symlinks'
    // Initialize testing symlinks locally
    exec {
        commandLine '/bin/bash', create_symlinks
    }

    xenonPropertiesFile.withReader { reader ->
        def userProps = new Properties()
        userProps.load(reader)
=======
dependencies {
    // Xenon dependencies.
    // xenon/lib/**/*.jar to ./lib/
    compile group: 'com.jcraft', name: 'jsch', version: jschVersion
    compile group: 'commons-net', name: 'commons-net', version: apacheCommonsNetVersion
    compile group: 'com.google.code.findbugs', name: 'findbugs', version: '2.0.2'
    compile group: 'org.slf4j', name: 'slf4j-api', version: '1.7.5'

    // Runtime dependencies
    runtime group: 'ch.qos.logback', name: 'logback-core', version: '1.0.11'
    runtime group: 'ch.qos.logback', name: 'logback-classic', version: '1.0.11'
>>>>>>> ff57ad46

    // Testing dependencies
    testCompile group: 'junit', name: 'junit', version: '4.11'
    testCompile group: 'org.mockito', name: 'mockito-all', version: '1.9.5'

    userguideCompile sourceSets.main.output
    examplesCompile sourceSets.main.output
}

task downloadCompileDependencies(type: Copy) {
    from configurations.compile.files
    into compileLibDir
}

task downloadTestDependencies(type: Copy) {
    from (configurations.testCompile.files - configurations.compile.files)
    into testLibDir
}

task downloadRuntimeDependencies(type: Copy) {
    from (configurations.runtime.files - configurations.compile.files)
    into runtimeLibDir
}

task downloadDependencies(dependsOn: [downloadCompileDependencies, downloadTestDependencies, downloadRuntimeDependencies]) {
    description "download all Java dependencies, as resolved by gradle, into the lib directory"
}

//  PUBLISH
// =========
bintray {
    user = System.getenv('BINTRAY_USER')
    key = System.getenv('BINTRAY_KEY')
    pkg {
        repo = 'xenon'
        name = 'xenon'
        desc = description
        userOrg = 'nlesc'
        licenses = ['Apache-2.0']
        websiteUrl = 'https://nlesc.github.io/Xenon'
        vcsUrl = 'https://github.com/NLeSC/Xenon.git'
        issueTrackerUrl = 'https://github.com/NLeSC/Xenon/issues'
    }
    publications = ['MyPublication']
}<|MERGE_RESOLUTION|>--- conflicted
+++ resolved
@@ -36,18 +36,6 @@
 ext.jschVersion = '0.1.50'
 ext.apacheCommonsNetVersion = '3.3'
 
-<<<<<<< HEAD
-task prepareIntegrationTest << {
-    def create_symlinks = 'src/integrationTest/resources/scripts/create_symlinks'
-    // Initialize testing symlinks locally
-    exec {
-        commandLine '/bin/bash', create_symlinks
-    }
-
-    xenonPropertiesFile.withReader { reader ->
-        def userProps = new Properties()
-        userProps.load(reader)
-=======
 dependencies {
     // Xenon dependencies.
     // xenon/lib/**/*.jar to ./lib/
@@ -59,7 +47,6 @@
     // Runtime dependencies
     runtime group: 'ch.qos.logback', name: 'logback-core', version: '1.0.11'
     runtime group: 'ch.qos.logback', name: 'logback-classic', version: '1.0.11'
->>>>>>> ff57ad46
 
     // Testing dependencies
     testCompile group: 'junit', name: 'junit', version: '4.11'
